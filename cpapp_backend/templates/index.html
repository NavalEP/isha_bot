--- conflicted
+++ resolved
@@ -13,13 +13,8 @@
     <link href="https://fonts.googleapis.com/css2?family=DM+Sans:ital,opsz,wght@0,9..40,100..1000;1,9..40,100..1000&display=swap" rel="stylesheet">
     <title>CarePay | Careena loan assistant </title>
     <meta name="description" content="Secure healthcare chat application for Careena" />
-<<<<<<< HEAD
-    <script type="module" crossorigin src="{% static 'assets/index-C02n7JnR.js' %}"></script>
-    <link rel="stylesheet" crossorigin href="{% static 'assets/index-DckGURIM.css' %}">
-=======
-    <script type="module" crossorigin src="{% static 'assets/index-C7Td5Dc-.js' %}"></script>
+    <script type="module" crossorigin src="{% static 'assets/index-CzBPWwtu.js' %}"></script>
     <link rel="stylesheet" crossorigin href="{% static 'assets/index-5z7Ywnsf.css' %}">
->>>>>>> 2dc9040b
   </head>
   <body>
     <div id="root"></div>
