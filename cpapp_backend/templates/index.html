{% load static %}
<!doctype html>
<html lang="en">
  <head>
    <meta charset="UTF-8" />
    <link rel="icon" type="image/svg+xml" href="{% static 'images/Favicon@1.5x.png' %}" />
    <meta name="viewport" content="width=device-width, initial-scale=1.0, viewport-fit=cover, maximum-scale=1.0, user-scalable=no" />
    <meta name="mobile-web-app-capable" content="yes" />
    <meta name="apple-mobile-web-app-status-bar-style" content="black-translucent" />
    <meta name="theme-color" content="#ffffff" />
    <link rel="preconnect" href="https://fonts.googleapis.com">
    <link rel="preconnect" href="https://fonts.gstatic.com" crossorigin>
    <link href="https://fonts.googleapis.com/css2?family=DM+Sans:ital,opsz,wght@0,9..40,100..1000;1,9..40,100..1000&display=swap" rel="stylesheet">
    <title>CarePay | Careena loan assistant </title>
    <meta name="description" content="Secure healthcare chat application for Careena" />
<<<<<<< HEAD
    <script type="module" crossorigin src="{% static 'assets/index-VMr3ro16.js' %}"></script>
=======
    <script type="module" crossorigin src="{% static 'assets/index-BU1GGSos.js' %}"></script>
>>>>>>> 5fbc6ba3
    <link rel="stylesheet" crossorigin href="{% static 'assets/index-5z7Ywnsf.css' %}">
  </head>
  <body>
    <div id="root"></div>
  </body>
</html><|MERGE_RESOLUTION|>--- conflicted
+++ resolved
@@ -13,11 +13,7 @@
     <link href="https://fonts.googleapis.com/css2?family=DM+Sans:ital,opsz,wght@0,9..40,100..1000;1,9..40,100..1000&display=swap" rel="stylesheet">
     <title>CarePay | Careena loan assistant </title>
     <meta name="description" content="Secure healthcare chat application for Careena" />
-<<<<<<< HEAD
-    <script type="module" crossorigin src="{% static 'assets/index-VMr3ro16.js' %}"></script>
-=======
-    <script type="module" crossorigin src="{% static 'assets/index-BU1GGSos.js' %}"></script>
->>>>>>> 5fbc6ba3
+    <script type="module" crossorigin src="{% static 'assets/index-DffBxank.js' %}"></script>
     <link rel="stylesheet" crossorigin href="{% static 'assets/index-5z7Ywnsf.css' %}">
   </head>
   <body>
