import os
import requests
import json
import logging
from typing import Dict, Any, Optional

logger = logging.getLogger(__name__)

class CarepayAPIClient:
    """
    Client for interacting with the Carepay API endpoints
    """
    
    def __init__(self):
        self.base_url = 'https://uatbackend.carepay.money'
       
    
        
    def _make_request(self, method: str, endpoint: str, params: Optional[Dict[str, Any]] = None, 
                     data: Optional[Dict[str, Any]] = None, headers: Optional[Dict[str, Any]] = None) -> Dict[str, Any]:
        """
        Make a request to the API
        
        Args:
            method: HTTP method
            endpoint: API endpoint
            params: Query parameters
            data: Request body
            headers: Request headers
            
        Returns:
            API response
        """
        try:
            url = f"{self.base_url}/{endpoint}"
            logger.info(f"Making {method} request to {url}")
            
            # Log request details for debugging
            if params:
                logger.debug(f"Request params: {params}")
            if data:
                logger.debug(f"Request data: {data}")
            if headers:
                logger.debug(f"Request headers: {headers}")
            
            response = None
            if method.upper() == "GET":
                response = requests.get(url, params=params, headers=headers, timeout=30)
            elif method.upper() == "POST":
                response = requests.post(url, params=params, json=data, headers=headers, timeout=30)
            else:
                error_msg = f"Unsupported method: {method}"
                logger.error(error_msg)
                return {"status": 400, "error": error_msg}
            
            logger.info(f"Response status: {response.status_code}")
            logger.debug(f"Response headers: {dict(response.headers)}")
            
            # Log response body (truncated for readability)
            response_text = response.text
            if len(response_text) > 1000:
                logger.info(f"Response body (truncated): {response_text[:1000]}...")
            else:
                logger.info(f"Response body: {response_text}")
            
            # Handle HTTP error status codes
            if response.status_code >= 400:
                error_response = {
                    "status": response.status_code, 
                    "error": response_text,
                    "url": url,
                    "method": method
                }
                logger.error(f"HTTP error {response.status_code}: {response_text}")
                return error_response
            
            # Try to parse JSON response
            try:
                json_response = response.json()
                logger.debug(f"Successfully parsed JSON response")
                return json_response
            except json.JSONDecodeError as e:
                logger.warning(f"Could not parse JSON response: {e}")
                logger.warning(f"Raw response: {response_text}")
                return {
                    "status": 200, 
                    "data": response_text,
                    "warning": "Response was not valid JSON"
                }
            
        except requests.exceptions.Timeout as e:
            error_msg = f"API request timeout after 30 seconds: {str(e)}"
            logger.error(error_msg)
            return {"status": 408, "error": error_msg, "url": url, "method": method}
        except requests.exceptions.ConnectionError as e:
            error_msg = f"API connection error: {str(e)}"
            logger.error(error_msg)
            return {"status": 503, "error": error_msg, "url": url, "method": method}
        except requests.exceptions.RequestException as e:
            error_msg = f"API request failed: {str(e)}"
            logger.error(error_msg)
            return {"status": 500, "error": error_msg, "url": url, "method": method}
        except Exception as e:
            error_msg = f"Unexpected error during API request: {str(e)}"
            logger.error(error_msg, exc_info=True)
            return {"status": 500, "error": error_msg, "url": url, "method": method}
        
    def send_otp(self, phone_number: str) -> Dict[str, Any]:
        """
        Send OTP to phone number
        
        Args:
            phone_number: Phone number to send OTP to
            
        Returns:
            API response
        """
        print(f"Sending OTP to {phone_number} with base URL: {self.base_url}")
        endpoint = "sendOtp"
        response = self._make_request('GET', endpoint, params={"phoneNumber": phone_number})
        print(f"API response: {response}")
        return response
    
    def verify_otp(self, phone_number: str, otp: str) -> Dict[str, Any]:
        """
        Verify OTP for phone number
        
        Args:
            phone_number: Phone number to verify OTP for
            otp: OTP code to verify
            
        Returns:
            API response
        """
        print(f"Verifying OTP for {phone_number} with base URL: {self.base_url}")
        endpoint = "getOtp"
        response = self._make_request('GET', endpoint, params={
            "phoneNumber": phone_number,
            "otp": otp
        })
        print(f"API response: {response}")
        return response
    
    def get_doctor_details(self, phone_number: str) -> Dict[str, Any]:
        """
        Get doctor details by phone number
        
        Args:
            phone_number: Doctor's phone number
            
        Returns:
            API response with doctor details
        """
        endpoint = "getDoctorDetailsByPhoneNumber"
        response = self._make_request('GET', endpoint, params={"mobileNo": phone_number})
        
        # If we successfully retrieved doctor details, store the doctor_id and doctor_name
        if response.get("status") == 200 and response.get("data"):
            doctor_data = response.get("data")
            if doctor_data.get("doctorId"):
                self.doctor_id = doctor_data.get("doctorId")
                logger.info(f"Updated doctor_id to {self.doctor_id}")
            
            if doctor_data.get("name"):
                self.doctor_name = doctor_data.get("name")
                logger.info(f"Updated doctor_name to {self.doctor_name}")
            
            self.has_doctor_details = True
            
        return response
        
    def get_user_id_from_phone_number(self, phone_number: str) -> Dict[str, Any]:
        """Get user ID from phone number"""
        endpoint = f"userDetails/registerUsingMobileNo"
        headers = {'X-API-KEY': 'carepay'}
        return self._make_request('GET', endpoint, params={"mobileNo": phone_number}, headers=headers)
    
    def save_basic_details(self, user_id: str, details: Dict[str, Any]) -> Dict[str, Any]:
        """Save basic personal details"""
        endpoint = f"userDetails/basicDetail"
        data = {
            "aadhaarNo": details.get("aadhaarNo", None),
            "alternateNumber": details.get("alternateNumber", None),
            "dateOfBirth": details.get("dateOfBirth", None),
            "educationLevel": details.get("educationLevel", None),
            "emailId": details.get("emailId", None),
            "fatherName": details.get("fatherName", None),
            "firstName": details.get("firstName", None),
            "formStatus": details.get("formStatus", None),
            "gender": details.get("gender", None),
            "maritalStatus": details.get("maritalStatus", None),
            "mobileNumber": details.get("mobileNumber", None),
            "motherName": details.get("motherName", None),
            "panCard": details.get("panCard", None),
            "referenceName": details.get("referenceName", None),
            "referenceNumber": details.get("referenceNumber", None),
            "referenceRelation": details.get("referenceRelation", None),
            "typeOfEmail": details.get("typeOfEmail", None),
            "userId": user_id
        }
        return self._make_request('POST', endpoint, data=data)
    
    def get_prefill_data(self, user_id: str) -> Dict[str, Any]:
        """Get prefilled data from phone number"""
        endpoint = f"phoneToPrefill"
        headers = {'X-API-KEY': 'carepay'}
        return self._make_request('GET', endpoint, params={"userId": user_id}, headers=headers)
    
    def save_address_details(self, user_id: str, address: Dict[str, Any]) -> Dict[str, Any]:
        """Save address details"""
        endpoint = f"userDetails/addressDetail"
        data = {
            "address": address.get("address", None),
            "addressType": "current", 
            "city": address.get("city", ""),
            "formStatus": address.get("formStatus", ""),
            "pincode": address.get("pincode", None),
            "state": address.get("state", None),
            "userId": user_id
        }
        return self._make_request('POST', endpoint, data=data)
        
    
    def get_employment_verification(self, user_id: str) -> Dict[str, Any]:
        """Get employment verification data"""
        endpoint = f"getEmploymentVerificationSignzy"
        return self._make_request('GET', endpoint, params={"userId": user_id})
    
    def save_employment_details(self, user_id: str, employment_data: Dict[str, Any]) -> Dict[str, Any]:
        """Save employment details"""
        endpoint = f"userDetails/employmentDetail"
        data = {
            "employmentType": employment_data.get("employmentType", None),
            "formStatus": "",
            "monthlyFamilyIncome": employment_data.get("monthlyFamilyIncome", None),
            "nameOfBusiness": employment_data.get("nameOfBusiness", None), 
            "netTakeHomeSalary": employment_data.get("netTakeHomeSalary", None),
            "organizationName": employment_data.get("organizationName", None),
            "totalJobExpInMonth": employment_data.get("totalJobExpInMonth", None),
            "totalJobExpInYears": employment_data.get("totalJobExpInYears", None),
            "typeOfBusiness": employment_data.get("typeOfBusiness", None),
            "userId": user_id,
            "workplacePincode": employment_data.get("workplacePincode", None)
        }
        return self._make_request('POST', endpoint, data=data)
    
    def save_loan_details(self, user_id: str, name: str, loan_amount: int, doctor_name: str = None, doctor_id: str = None) -> Dict[str, Any]:
        """Save loan details"""
        endpoint = f"userDetails/saveLoanDetails"
        
       
            
        data = {
            "doctorId": doctor_id,
            "doctorName": doctor_name,
            "formStatus": "",
            "loanAmount": loan_amount,
            "treatmentAmount": loan_amount,
            "loanReason": "",
            "Name": name,
            "userId": user_id
        }
        return self._make_request('POST', endpoint, data=data)
    
    def get_loan_details_by_user_id(self, user_id: str) -> Dict[str, Any]:
        """Get loan details by user ID"""
        endpoint = f"userDetails/getLoanDetailsByUserId"
        return self._make_request('GET', endpoint, params={"userId": user_id})
    
    def get_experian_bureau_report(self, loan_id: str) -> Dict[str, Any]:
        """Get Experian bureau report"""
        endpoint = f"experianBureauReport"
        return self._make_request('GET', endpoint, params={"loanId": loan_id})
    
    def get_bureau_decision(self, loan_id: str) -> Dict[str, Any]:
        """Get bureau-based decision"""
        endpoint = f"bureauDecisionNew"
        params = {
            "loanId": loan_id,
            "test": 0,
            "triggeredBy": "user"
        }
        
        result = self._make_request('GET', endpoint, params=params)
        
<<<<<<< HEAD
=======
        
>>>>>>> a55d038e
        return result

    def get_profile_completion_link(self, doctor_id: str = None) -> Dict[str, Any]:
        """
        Get the profile completion link for a doctor
        
        Args:
            doctor_id: Doctor's ID (optional - will use session doctor_id if not provided)
            
        Returns:
            API response containing the profile completion link
        """
        # Use provided doctor_id or fall back to session doctor_id
        doctor_id_to_use = doctor_id if doctor_id is not None else self.doctor_id
        
        if not doctor_id_to_use:
            logger.warning("No doctor_id available for getting profile completion link")
            return {"status": 400, "error": "Doctor ID is required"}
            
        endpoint = "getProfileCompletionLink"
        logger.info(f"Getting profile completion link for doctor {doctor_id_to_use}")
        
        return self._make_request('GET', endpoint, params={"doctorId": doctor_id_to_use})
    
    def save_loan_details_again(self, user_id: str, loan_data: Dict[str, Any]) -> Dict[str, Any]:
        """Save loan details"""
        endpoint = f"userDetails/saveLoanDetails"
        
        # Use provided doctor details if available, otherwise use instance variables
        doctor_id_to_use = loan_data.get("doctorId")
        doctor_name_to_use = loan_data.get("doctorName")
        
            
        data = {
            "doctorId": doctor_id_to_use,
            "doctorName": doctor_name_to_use,
            "formStatus": "",
            "loanAmount": loan_data.get("treatmentCost"),
            "treatmentAmount": loan_data.get("treatmentCost"),
            "loanReason": loan_data.get("loanReason"),
            "Name": loan_data.get("fullName"),
            "userId": user_id
        }
        return self._make_request('POST', endpoint, data=data)
    
    def pan_verification(self, user_id: str) -> Dict[str, Any]:
        """
        Verify PAN details for a user
        
        Args:
            user_id: User ID to verify PAN for
            
        Returns:
            API response
        """
        endpoint = "panVerify"
        return self._make_request('GET', endpoint, params={"userId": user_id})
    
    def profile_ingestion_for_fibe(self, user_id: str) -> Dict[str, Any]:
        """
        Shares borrower data with the lender 'FIBE'.
        Corresponds to API: profileIngestionForFibe

        Args:
            user_id: The ID of the user.

        Returns:
            API response.
        """
        endpoint = "profileIngestionForFibe"
        params = {
            "userId": user_id,
            "type": "customer"
        }
        data = {}  # Empty body for POST request
        logger.info(f"Initiating profile ingestion for Fibe for userId: {user_id} with type: customer")
        return self._make_request('POST', endpoint, params=params, data=data)

    def check_fibe_flow(self, user_id: str) -> Dict[str, Any]:
        """
        Checks the decision provided by the lender 'Fibe'.
        Corresponds to API: checkFibeFlow

        Args:
            user_id: The ID of the user.

        Returns:
            API response.
        """
        endpoint = "checkFibeFlow"
        params = {"userId": user_id}
        logger.info(f"Checking Fibe flow for userId: {user_id}")
        return self._make_request('GET', endpoint, params=params)

    def check_doctor_mapped_by_nbfc(self, doctor_id: str) -> Dict[str, Any]:
        """
        Checks if a doctor is mapped by the NBFC 'FIBE'.
        Corresponds to API: checkDoctorMappedByNbfc

        Args:
            doctor_id: The ID of the doctor.

        Returns:
            API response.
        """
        endpoint = "checkDoctorMappedByNbfc"
        params = {
            "doctorId": doctor_id,
            "nbfc": "FIBE"  # NBFC is always FIBE as per new requirement
        }
        logger.info(f"Checking if doctor {doctor_id} is mapped by NBFC FIBE")
        return self._make_request('GET', endpoint, params=params)
    
    def check_eligibility_for_jp_cardless(self, loan_id: str) -> Dict[str, Any]:
        """
        Checks doctor-Juspay mapping.
        Corresponds to API: /jp/checkEligibilityForJPCardless

        Args:
            loan_id: The ID of the loan.

        Returns:
            API response.
        """
        endpoint = "jp/checkEligibilityForJPCardless"
        params = {"loanId": loan_id}
        logger.info(f"Checking eligibility for Juspay Cardless for loanId: {loan_id}")
        return self._make_request('GET', endpoint, params=params)

    def establish_eligibility(self, loan_id: str) -> Dict[str, Any]:
        """
        Checks for approval for Juspay.
        Corresponds to API: /jp/establishEligibility

        Args:
            loan_id: The ID of the loan.

        Returns:
            API response.
        """
        endpoint = "jp/establishEligibility"
        params = {"loanId": loan_id}
        logger.info(f"Establishing eligibility for Juspay for loanId: {loan_id}")
        return self._make_request('GET', endpoint, params=params)
    
    def state_and_city_by_pincode(self, pincode: str) -> Dict[str, Any]:
        """
        Get state and city details from pincode.
        Corresponds to API: /userDetails/codeDetail

        Args:
            pincode: The pincode to get state and city for.

        Returns:
            API response with state and city details.
        """
        endpoint = "userDetails/codeDetail"
        params = {
            "code": pincode,
            "type": "zip"
        }
        logger.info(f"Getting state and city for pincode: {pincode}")
        return self._make_request('GET', endpoint, params=params)
    
    def login_with_password(self, doctor_code: str, password: str) -> Dict[str, Any]:
        """
            Login with doctor code and password.
            Corresponds to API: /loginWithPassword

            Args:
                doctor_code: The doctor code to login with.
                password: The password to login with.

            Returns:
                API response with login details.
        """
        endpoint = "loginWithPassword"
        params = {
                    "doctorCode": doctor_code,
                    "password": password
        }
        logger.info(f"Logging in doctor with code: {doctor_code}")
        return self._make_request('GET', endpoint, params=params)

    def get_surepass_bureau_report(self, user_id: str) -> Dict[str, Any]:
        """
        Get SurePass bureau report for a user.
        Corresponds to API: /surePassBureau

        Args:
            user_id: The ID of the user to get bureau report for.

        Returns:
            API response containing bureau report data with the following structure:
            {
                "status": 200,
                "data": {
                    "id": null,
                    "userId": "user_id",
                    "type": "NTC",
                    "addedOn": timestamp,
                    "data": "JSON string with credit information",
                    "creditScore": null,
                    "bureauDataUrl": "PDF download URL"
                },
                "attachment": null,
                "message": "success"
            }
        """
        endpoint = "surePassBureau"
        params = {"userId": user_id}
        logger.info(f"Getting SurePass bureau report for userId: {user_id}")
        return self._make_request('GET', endpoint, params=params)
    
    def save_aadhaar_details(self, user_id: str, details: Dict[str, Any]) -> Dict[str, Any]:
        """Save basic personal details"""
        endpoint = f"userDetails/basicDetail"
        data = {
            "aadhaarNo": details.get("aadhaarNo", None),
            "dateOfBirth": details.get("dateOfBirth", None),
            "fatherName": details.get("fatherName", None),
            "firstName": details.get("firstName", None),
            "formStatus": details.get("formStatus", None),
            "gender": details.get("gender", None),
            "mobileNumber": details.get("mobileNumber", None),
            "userId": user_id
        }
        return self._make_request('POST', endpoint, data=data)
    
    def save_emailaddress_details(self, user_id: str, details: Dict[str, Any]) -> Dict[str, Any]:
        """Save email address details"""
        endpoint = f"userDetails/basicDetail"
        data = {
           
            "emailId": details.get("emailId", None),
            "mobileNumber": details.get("mobileNumber", None),
            "userId": user_id
        }
        return self._make_request('POST', endpoint, data=data)
    
    def save_panCard_details(self, user_id: str, details: Dict[str, Any]) -> Dict[str, Any]:
        """Save pan card details"""
        endpoint = f"userDetails/basicDetail"
        data = {
            "mobileNumber": details.get("mobileNumber", None),
            "panCard": details.get("panCard", None),
            "userId": user_id
        }
        return self._make_request('POST', endpoint, data=data)
    
    def save_permanent_address_details(self, user_id: str, address: Dict[str, Any]) -> Dict[str, Any]:
        """Save address details"""
        endpoint = f"userDetails/addressDetail"
        data = {
            "address": address.get("address", None),
            "addressType": "permanent", 
            "city": address.get("city", ""),
            "formStatus": address.get("formStatus", ""),
            "pincode": address.get("pincode", None),
            "state": address.get("state", None),
            "userId": user_id
        }
        return self._make_request('POST', endpoint, data=data)
    
    def save_gender_details(self, user_id: str, details: Dict[str, Any]) -> Dict[str, Any]:
        """Save basic personal details"""
        endpoint = f"userDetails/basicDetail"
        data = {
           
            "gender": details.get("gender"),
            "mobileNumber": details.get("mobileNumber"),
            "userId": user_id
        }
        return self._make_request('POST', endpoint, data=data)
    
    def save_marital_status_details(self, user_id: str, details: Dict[str, Any]) -> Dict[str, Any]:
        """Save basic personal details"""
        endpoint = f"userDetails/basicDetail"
        data = {
            
            "maritalStatus": details.get("maritalStatus"),
            "mobileNumber": details.get("mobileNumber"),
            "userId": user_id
        }
        return self._make_request('POST', endpoint, data=data)
    
    def save_education_level_details(self, user_id: str, details: Dict[str, Any]) -> Dict[str, Any]:
        """Save basic personal details"""
        endpoint = f"userDetails/basicDetail"
        data = {        
            "educationLevel": details.get("educationLevel"),
            "mobileNumber": details.get("mobileNumber"),
            "userId": user_id
        }
        return self._make_request('POST', endpoint, data=data)
    
    def save_change_treatment_name_details(self, user_id: str, loan_data: Dict[str, Any]) -> Dict[str, Any]:
        """Save loan details"""
        endpoint = f"userDetails/saveLoanDetails"
        
        # Use provided doctor details if available, otherwise use instance variables
        doctor_id_to_use = loan_data.get("doctorId")
        doctor_name_to_use = loan_data.get("doctorName")
        
            
        data = {
            "doctorId": doctor_id_to_use,
            "doctorName": doctor_name_to_use,
            "formStatus": "",
            "loanAmount": loan_data.get("treatmentCost"),
            "treatmentAmount": loan_data.get("treatmentCost"),
            "loanReason": loan_data.get("loanReason"),
            "Name": loan_data.get("fullName"),
            "userId": user_id
        }
        return self._make_request('POST', endpoint, data=data)
    
    def save_change_treatment_cost_details(self, user_id: str, loan_data: Dict[str, Any]) -> Dict[str, Any]:
        """Save loan details"""
        endpoint = f"userDetails/saveLoanDetails"
        
        # Use provided doctor details if available, otherwise use instance variables
        doctor_id_to_use = loan_data.get("doctorId")
        doctor_name_to_use = loan_data.get("doctorName")
        
            
        data = {
            "doctorId": doctor_id_to_use,
            "doctorName": doctor_name_to_use,
            "formStatus": "",
            "loanAmount": loan_data.get("treatmentCost"),
            "treatmentAmount": loan_data.get("treatmentCost"),
            "loanReason": loan_data.get("loanReason"),
            "Name": loan_data.get("fullName"),
            "userId": user_id
        }
        return self._make_request('POST', endpoint, data=data)
    
    def save_change_date_of_birth_details(self, user_id: str, details: Dict[str, Any]) -> Dict[str, Any]:
        """Save basic personal details"""
        endpoint = f"userDetails/basicDetail"
        data = {
           
            "dateOfBirth": details.get("dateOfBirth"),
            "mobileNumber": details.get("mobileNumber"),
            "userId": user_id
        }
        return self._make_request('POST', endpoint, data=data)
    
    def save_prefill_details(self, user_id: str, details: Dict[str, Any]) -> Dict[str, Any]:
        """Save basic personal details"""
        endpoint = f"userDetails/basicDetail"
        data = {
            "dateOfBirth": details.get("dateOfBirth", None),
            "emailId": details.get("emailId", None),
            "gender": details.get("gender", None),
            "mobileNumber": details.get("mobileNumber"),
            "panCard": details.get("panCard", None),
            "userId": user_id
        }
        return self._make_request('POST', endpoint, data=data)
    
    def get_user_details_by_user_id(self, user_id: str) -> Dict[str, Any]:
            """
            Fetch user details by user ID from the Carepay backend.

            Args:
                user_id: The user ID for which to fetch details.

            Returns:
                API response as a dictionary.
            """
            endpoint = f"userDetails/getUserDetailsByUserId"
            params = {"userId": user_id}
            return self._make_request("GET", endpoint, params=params)
    
    def get_user_address_by_user_id(self, user_id: str) -> Dict[str, Any]:
                """
                Fetch user address details by user ID from the Carepay backend.

                Args:
                    user_id: The user ID for which to fetch address details.

                Returns:
                    API response as a dictionary.
                """
                endpoint = "userDetails/getUserAddressByUserId"
                params = {"userId": user_id}
                return self._make_request("GET", endpoint, params=params)
    
    def get_user_employment_by_user_id(self, user_id: str) -> Dict[str, Any]:
                    """
                    Fetch user employment details by user ID from the Carepay backend.

                    Args:
                        user_id: The user ID for which to fetch employment details.

                    Returns:
                        API response as a dictionary.
                    """
                    endpoint = "userDetails/getUserEmploymentByUserId"
                    params = {"userId": user_id}
                    return self._make_request("GET", endpoint, params=params)

    
<|MERGE_RESOLUTION|>--- conflicted
+++ resolved
@@ -12,7 +12,7 @@
     """
     
     def __init__(self):
-        self.base_url = 'https://uatbackend.carepay.money'
+        self.base_url = 'https://backend.carepay.money'
        
     
         
@@ -283,10 +283,7 @@
         
         result = self._make_request('GET', endpoint, params=params)
         
-<<<<<<< HEAD
-=======
-        
->>>>>>> a55d038e
+        
         return result
 
     def get_profile_completion_link(self, doctor_id: str = None) -> Dict[str, Any]:
