import os
import requests
import json
import logging
from typing import Dict, Any, Optional

logger = logging.getLogger(__name__)

class CarepayAPIClient:
    """
    Client for interacting with the Carepay API endpoints
    """
    
    def __init__(self):
        self.base_url = os.getenv('CAREPAY_API_BASE_URL', 'https://backend.carepay.money')
<<<<<<< HEAD
       
=======
    
>>>>>>> f6136ebb
        
    def _make_request(self, method: str, endpoint: str, params: Optional[Dict[str, Any]] = None, 
                     data: Optional[Dict[str, Any]] = None, headers: Optional[Dict[str, Any]] = None) -> Dict[str, Any]:
        """
        Make a request to the API
        
        Args:
            method: HTTP method
            endpoint: API endpoint
            params: Query parameters
            data: Request body
            headers: Request headers
            
        Returns:
            API response
        """
        try:
            url = f"{self.base_url}/{endpoint}"
            logger.info(f"Making {method} request to {url}")
            
            # Log request details for debugging
            if params:
                logger.debug(f"Request params: {params}")
            if data:
                logger.debug(f"Request data: {data}")
            if headers:
                logger.debug(f"Request headers: {headers}")
            
            response = None
            if method.upper() == "GET":
                response = requests.get(url, params=params, headers=headers, timeout=30)
            elif method.upper() == "POST":
                response = requests.post(url, params=params, json=data, headers=headers, timeout=30)
            else:
                error_msg = f"Unsupported method: {method}"
                logger.error(error_msg)
                return {"status": 400, "error": error_msg}
            
            logger.info(f"Response status: {response.status_code}")
            logger.debug(f"Response headers: {dict(response.headers)}")
            
            # Log response body (truncated for readability)
            response_text = response.text
            if len(response_text) > 1000:
                logger.info(f"Response body (truncated): {response_text[:1000]}...")
            else:
                logger.info(f"Response body: {response_text}")
            
            # Handle HTTP error status codes
            if response.status_code >= 400:
                error_response = {
                    "status": response.status_code, 
                    "error": response_text,
                    "url": url,
                    "method": method
                }
                logger.error(f"HTTP error {response.status_code}: {response_text}")
                return error_response
            
            # Try to parse JSON response
            try:
                json_response = response.json()
                logger.debug(f"Successfully parsed JSON response")
                return json_response
            except json.JSONDecodeError as e:
                logger.warning(f"Could not parse JSON response: {e}")
                logger.warning(f"Raw response: {response_text}")
                return {
                    "status": 200, 
                    "data": response_text,
                    "warning": "Response was not valid JSON"
                }
            
        except requests.exceptions.Timeout as e:
            error_msg = f"API request timeout after 30 seconds: {str(e)}"
            logger.error(error_msg)
            return {"status": 408, "error": error_msg, "url": url, "method": method}
        except requests.exceptions.ConnectionError as e:
            error_msg = f"API connection error: {str(e)}"
            logger.error(error_msg)
            return {"status": 503, "error": error_msg, "url": url, "method": method}
        except requests.exceptions.RequestException as e:
            error_msg = f"API request failed: {str(e)}"
            logger.error(error_msg)
            return {"status": 500, "error": error_msg, "url": url, "method": method}
        except Exception as e:
            error_msg = f"Unexpected error during API request: {str(e)}"
            logger.error(error_msg, exc_info=True)
            return {"status": 500, "error": error_msg, "url": url, "method": method}
        
    def send_otp(self, phone_number: str) -> Dict[str, Any]:
        """
        Send OTP to phone number
        
        Args:
            phone_number: Phone number to send OTP to
            
        Returns:
            API response
        """
        print(f"Sending OTP to {phone_number} with base URL: {self.base_url}")
        endpoint = "sendOtp"
        response = self._make_request('GET', endpoint, params={"phoneNumber": phone_number})
        print(f"API response: {response}")
        return response
    
    def verify_otp(self, phone_number: str, otp: str) -> Dict[str, Any]:
        """
        Verify OTP for phone number
        
        Args:
            phone_number: Phone number to verify OTP for
            otp: OTP code to verify
            
        Returns:
            API response
        """
        print(f"Verifying OTP for {phone_number} with base URL: {self.base_url}")
        endpoint = "getOtp"
        response = self._make_request('GET', endpoint, params={
            "phoneNumber": phone_number,
            "otp": otp
        })
        print(f"API response: {response}")
        return response
    
    def get_doctor_details(self, phone_number: str) -> Dict[str, Any]:
        """
        Get doctor details by phone number
        
        Args:
            phone_number: Doctor's phone number
            
        Returns:
            API response with doctor details
        """
        endpoint = "getDoctorDetailsByPhoneNumber"
        response = self._make_request('GET', endpoint, params={"mobileNo": phone_number})
        
        # If we successfully retrieved doctor details, store the doctor_id and doctor_name
        if response.get("status") == 200 and response.get("data"):
            doctor_data = response.get("data")
            if doctor_data.get("doctorId"):
                self.doctor_id = doctor_data.get("doctorId")
                logger.info(f"Updated doctor_id to {self.doctor_id}")
            
            if doctor_data.get("name"):
                self.doctor_name = doctor_data.get("name")
                logger.info(f"Updated doctor_name to {self.doctor_name}")
            
            self.has_doctor_details = True
            
        return response
        
    def get_user_id_from_phone_number(self, phone_number: str) -> Dict[str, Any]:
        """Get user ID from phone number"""
        endpoint = f"userDetails/registerUsingMobileNo"
        headers = {'X-API-KEY': 'carepay'}
        return self._make_request('GET', endpoint, params={"mobileNo": phone_number}, headers=headers)
    
    def save_basic_details(self, user_id: str, details: Dict[str, Any]) -> Dict[str, Any]:
        """Save basic personal details"""
        endpoint = f"userDetails/basicDetail"
        data = {
            "aadhaarNo": details.get("aadhaarNo", None),
            "alternateNumber": details.get("alternateNumber", None),
            "dateOfBirth": details.get("dateOfBirth", None),
            "educationLevel": details.get("educationLevel", None),
            "emailId": details.get("emailId", None),
            "fatherName": details.get("fatherName", None),
            "firstName": details.get("firstName", None),
            "formStatus": details.get("formStatus", None),
            "gender": details.get("gender", None),
            "maritalStatus": details.get("maritalStatus", None),
            "mobileNumber": details.get("mobileNumber", None),
            "motherName": details.get("motherName", None),
            "panCard": details.get("panCard", None),
            "referenceName": details.get("referenceName", None),
            "referenceNumber": details.get("referenceNumber", None),
            "referenceRelation": details.get("referenceRelation", None),
            "typeOfEmail": details.get("typeOfEmail", None),
            "userId": user_id
        }
        return self._make_request('POST', endpoint, data=data)
    
    def get_prefill_data(self, user_id: str) -> Dict[str, Any]:
        """Get prefilled data from phone number"""
        endpoint = f"phoneToPrefill"
        headers = {'X-API-KEY': 'carepay'}
        return self._make_request('GET', endpoint, params={"userId": user_id}, headers=headers)
    
    def save_address_details(self, user_id: str, address: Dict[str, Any]) -> Dict[str, Any]:
        """Save address details"""
        endpoint = f"userDetails/addressDetail"
        data = {
            "address": address.get("address", None),
            "addressType": "current", 
            "city": address.get("city", ""),
            "formStatus": address.get("formStatus", ""),
            "pincode": address.get("pincode", None),
            "state": address.get("state", None),
            "userId": user_id
        }
        return self._make_request('POST', endpoint, data=data)
        
    
    def get_employment_verification(self, user_id: str) -> Dict[str, Any]:
        """Get employment verification data"""
        endpoint = f"getEmploymentVerificationSignzy"
        return self._make_request('GET', endpoint, params={"userId": user_id})
    
    def save_employment_details(self, user_id: str, employment_data: Dict[str, Any]) -> Dict[str, Any]:
        """Save employment details"""
        endpoint = f"userDetails/employmentDetail"
        data = {
            "employmentType": employment_data.get("employmentType", None),
            "formStatus": "",
            "monthlyFamilyIncome": employment_data.get("monthlyFamilyIncome", None),
            "nameOfBusiness": employment_data.get("nameOfBusiness", None), 
            "netTakeHomeSalary": employment_data.get("netTakeHomeSalary", None),
            "organizationName": employment_data.get("organizationName", None),
            "totalJobExpInMonth": employment_data.get("totalJobExpInMonth", None),
            "totalJobExpInYears": employment_data.get("totalJobExpInYears", None),
            "typeOfBusiness": employment_data.get("typeOfBusiness", None),
            "userId": user_id,
            "workplacePincode": employment_data.get("workplacePincode", None)
        }
        return self._make_request('POST', endpoint, data=data)
    
    def save_loan_details(self, user_id: str, name: str, loan_amount: int, doctor_name: str = None, doctor_id: str = None) -> Dict[str, Any]:
        """Save loan details"""
        endpoint = f"userDetails/saveLoanDetails"
        
<<<<<<< HEAD
=======
       
>>>>>>> f6136ebb
            
        data = {
            "doctorId": doctor_id,
            "doctorName": doctor_name,
            "formStatus": "",
            "loanAmount": loan_amount,
            "treatmentAmount": loan_amount,
            "loanReason": "",
            "Name": name,
            "userId": user_id
        }
        return self._make_request('POST', endpoint, data=data)
    
    def get_loan_details_by_user_id(self, user_id: str) -> Dict[str, Any]:
        """Get loan details by user ID"""
        endpoint = f"userDetails/getLoanDetailsByUserId"
        return self._make_request('GET', endpoint, params={"userId": user_id})
    
    def get_experian_bureau_report(self, loan_id: str) -> Dict[str, Any]:
        """Get Experian bureau report"""
        endpoint = f"experianBureauReport"
        return self._make_request('GET', endpoint, params={"loanId": loan_id})
    
    def get_bureau_decision(self, loan_id: str) -> Dict[str, Any]:
        """Get bureau-based decision"""
        endpoint = f"bureauDecisionNew"
        params = {
            "loanId": loan_id,
            "test": 0,
            "triggeredBy": "user"
        }
        
        result = self._make_request('GET', endpoint, params=params)
        
        # If successful, try to extract eligible EMI information
        if result.get("status") == 200:
            try:
                # Extract data from nested response
                data = result.get("data", {}).get("data", {})
                
                # Extract key decision fields
                final_decision = data.get("finalDecision")
                max_eligible_emi = data.get("maxEligibleEmi")
                loan_amount = data.get("loanAmount")
                treatment_amount = data.get("treatmentAmount")
                
                # Format EMI plans
                emi_plans = []
                if "emiPlanList" in data:
                    for plan in data["emiPlanList"]:
                        formatted_plan = {
                            "creditLimit": str(plan.get("creditLimit", 0)),
                            "emi": str(plan.get("emi", 0)),
                            "downPayment": str(plan.get("downPayment", 0)),
                            "netLoanAmount": str(plan.get("netLoanAmount", 0)),
                            "productDetails": plan.get("productDetailsDO", {})
                        }
                        emi_plans.append(formatted_plan)
                
                # Build standardized response
                formatted_result = {
                    "status": 200,
                    "data": {
                        "status": final_decision,
                        "maxEligibleEMI": str(max_eligible_emi) if max_eligible_emi else None,
                        "loanAmount": str(loan_amount) if loan_amount else None,
                        "treatmentAmount": str(treatment_amount) if treatment_amount else None,
                        "emiPlans": emi_plans,
                        "reason": data.get("rejectionReasons", []),
                        "incomeVerificationReasons": data.get("incomeVerificationReasons", []),
                        "detailedChecks": data.get("detailedChecks", {})
                    }
                }
                
                return formatted_result
                
            except Exception as e:
                logger.warning(f"Error formatting bureau decision: {e}")
                return result
        
        return result

    def get_profile_completion_link(self, doctor_id: str = None) -> Dict[str, Any]:
        """
        Get the profile completion link for a doctor
        
        Args:
            doctor_id: Doctor's ID (optional - will use session doctor_id if not provided)
            
        Returns:
            API response containing the profile completion link
        """
        # Use provided doctor_id or fall back to session doctor_id
        doctor_id_to_use = doctor_id if doctor_id is not None else self.doctor_id
        
        if not doctor_id_to_use:
            logger.warning("No doctor_id available for getting profile completion link")
            return {"status": 400, "error": "Doctor ID is required"}
            
        endpoint = "getProfileCompletionLink"
        logger.info(f"Getting profile completion link for doctor {doctor_id_to_use}")
        
        return self._make_request('GET', endpoint, params={"doctorId": doctor_id_to_use})
    
    def save_loan_details_again(self, user_id: str, loan_data: Dict[str, Any]) -> Dict[str, Any]:
        """Save loan details"""
        endpoint = f"userDetails/saveLoanDetails"
        
        # Use provided doctor details if available, otherwise use instance variables
        doctor_id_to_use = loan_data.get("doctorId")
        doctor_name_to_use = loan_data.get("doctorName")
        
        # Log a warning if we're using default doctor details
        if not self.has_doctor_details and doctor_id_to_use is None and doctor_name_to_use is None:
            logger.warning("Using default doctor details. Call get_doctor_details first to use actual details.")
            
        data = {
            "doctorId": doctor_id_to_use,
            "doctorName": doctor_name_to_use,
            "formStatus": "",
            "loanAmount": loan_data.get("treatmentCost"),
            "treatmentAmount": loan_data.get("treatmentCost"),
            "loanReason": loan_data.get("loanReason"),
            "Name": loan_data.get("fullName"),
            "userId": user_id
        }
        return self._make_request('POST', endpoint, data=data)
    
    def pan_verification(self, user_id: str) -> Dict[str, Any]:
        """
        Verify PAN details for a user
        
        Args:
            user_id: User ID to verify PAN for
            
        Returns:
            API response
        """
        endpoint = "panVerify"
        return self._make_request('GET', endpoint, params={"userId": user_id})
    
    def profile_ingestion_for_fibe(self, user_id: str) -> Dict[str, Any]:
        """
        Shares borrower data with the lender 'FIBE'.
        Corresponds to API: profileIngestionForFibe

        Args:
            user_id: The ID of the user.

        Returns:
            API response.
        """
        endpoint = "profileIngestionForFibe"
        params = {
            "userId": user_id,
            "type": "customer"
        }
        data = {}  # Empty body for POST request
        logger.info(f"Initiating profile ingestion for Fibe for userId: {user_id} with type: customer")
        return self._make_request('POST', endpoint, params=params, data=data)

    def check_fibe_flow(self, user_id: str) -> Dict[str, Any]:
        """
        Checks the decision provided by the lender 'Fibe'.
        Corresponds to API: checkFibeFlow

        Args:
            user_id: The ID of the user.

        Returns:
            API response.
        """
        endpoint = "checkFibeFlow"
        params = {"userId": user_id}
        logger.info(f"Checking Fibe flow for userId: {user_id}")
        return self._make_request('GET', endpoint, params=params)

    def check_doctor_mapped_by_nbfc(self, doctor_id: str) -> Dict[str, Any]:
        """
        Checks if a doctor is mapped by the NBFC 'FIBE'.
        Corresponds to API: checkDoctorMappedByNbfc

        Args:
            doctor_id: The ID of the doctor.

        Returns:
            API response.
        """
        endpoint = "checkDoctorMappedByNbfc"
        params = {
            "doctorId": doctor_id,
            "nbfc": "FIBE"  # NBFC is always FIBE as per new requirement
        }
        logger.info(f"Checking if doctor {doctor_id} is mapped by NBFC FIBE")
        return self._make_request('GET', endpoint, params=params)
    
    def check_eligibility_for_jp_cardless(self, loan_id: str) -> Dict[str, Any]:
        """
        Checks doctor-Juspay mapping.
        Corresponds to API: /jp/checkEligibilityForJPCardless

        Args:
            loan_id: The ID of the loan.

        Returns:
            API response.
        """
        endpoint = "jp/checkEligibilityForJPCardless"
        params = {"loanId": loan_id}
        logger.info(f"Checking eligibility for Juspay Cardless for loanId: {loan_id}")
        return self._make_request('GET', endpoint, params=params)

    def establish_eligibility(self, loan_id: str) -> Dict[str, Any]:
        """
        Checks for approval for Juspay.
        Corresponds to API: /jp/establishEligibility

        Args:
            loan_id: The ID of the loan.

        Returns:
            API response.
        """
        endpoint = "jp/establishEligibility"
        params = {"loanId": loan_id}
        logger.info(f"Establishing eligibility for Juspay for loanId: {loan_id}")
        return self._make_request('GET', endpoint, params=params)
    
    def state_and_city_by_pincode(self, pincode: str) -> Dict[str, Any]:
        """
        Get state and city details from pincode.
        Corresponds to API: /userDetails/codeDetail

        Args:
            pincode: The pincode to get state and city for.

        Returns:
            API response with state and city details.
        """
        endpoint = "userDetails/codeDetail"
        params = {
            "code": pincode,
            "type": "zip"
        }
        logger.info(f"Getting state and city for pincode: {pincode}")
        return self._make_request('GET', endpoint, params=params)
    
    def login_with_password(self, doctor_code: str, password: str) -> Dict[str, Any]:
        """
            Login with doctor code and password.
            Corresponds to API: /loginWithPassword

            Args:
                doctor_code: The doctor code to login with.
                password: The password to login with.

            Returns:
                API response with login details.
        """
        endpoint = "loginWithPassword"
        params = {
                    "doctorCode": doctor_code,
                    "password": password
        }
        logger.info(f"Logging in doctor with code: {doctor_code}")
        return self._make_request('GET', endpoint, params=params)

    def get_surepass_bureau_report(self, user_id: str) -> Dict[str, Any]:
        """
        Get SurePass bureau report for a user.
        Corresponds to API: /surePassBureau

        Args:
            user_id: The ID of the user to get bureau report for.

        Returns:
            API response containing bureau report data with the following structure:
            {
                "status": 200,
                "data": {
                    "id": null,
                    "userId": "user_id",
                    "type": "NTC",
                    "addedOn": timestamp,
                    "data": "JSON string with credit information",
                    "creditScore": null,
                    "bureauDataUrl": "PDF download URL"
                },
                "attachment": null,
                "message": "success"
            }
        """
        endpoint = "surePassBureau"
        params = {"userId": user_id}
        logger.info(f"Getting SurePass bureau report for userId: {user_id}")
        return self._make_request('GET', endpoint, params=params)
    
    def save_aadhaar_details(self, user_id: str, details: Dict[str, Any]) -> Dict[str, Any]:
        """Save basic personal details"""
        endpoint = f"userDetails/basicDetail"
        data = {
            "aadhaarNo": details.get("aadhaarNo", None),
            "dateOfBirth": details.get("dateOfBirth", None),
            "fatherName": details.get("fatherName", None),
            "firstName": details.get("firstName", None),
            "formStatus": details.get("formStatus", None),
            "gender": details.get("gender", None),
            "mobileNumber": details.get("mobileNumber", None),
            "userId": user_id
        }
        return self._make_request('POST', endpoint, data=data)
    
    def save_emailaddress_details(self, user_id: str, details: Dict[str, Any]) -> Dict[str, Any]:
        """Save email address details"""
        endpoint = f"userDetails/basicDetail"
        data = {
           
            "emailId": details.get("emailId", None),
            "mobileNumber": details.get("mobileNumber", None),
            "userId": user_id
        }
        return self._make_request('POST', endpoint, data=data)
    
    def save_panCard_details(self, user_id: str, details: Dict[str, Any]) -> Dict[str, Any]:
        """Save pan card details"""
        endpoint = f"userDetails/basicDetail"
        data = {
            "mobileNumber": details.get("mobileNumber", None),
            "panCard": details.get("panCard", None),
            "userId": user_id
        }
        return self._make_request('POST', endpoint, data=data)
    
    def save_permanent_address_details(self, user_id: str, address: Dict[str, Any]) -> Dict[str, Any]:
        """Save address details"""
        endpoint = f"userDetails/addressDetail"
        data = {
            "address": address.get("address", None),
            "addressType": "permanent", 
            "city": address.get("city", ""),
            "formStatus": address.get("formStatus", ""),
            "pincode": address.get("pincode", None),
            "state": address.get("state", None),
            "userId": user_id
        }
        return self._make_request('POST', endpoint, data=data)
    
    def save_gender_details(self, user_id: str, details: Dict[str, Any]) -> Dict[str, Any]:
        """Save basic personal details"""
        endpoint = f"userDetails/basicDetail"
        data = {
           
<<<<<<< HEAD
            "gender": details.get("gender", None),
            "mobileNumber": details.get("mobileNumber", None),
=======
            "gender": details.get("gender"),
            "mobileNumber": details.get("mobileNumber"),
>>>>>>> f6136ebb
            "userId": user_id
        }
        return self._make_request('POST', endpoint, data=data)
    
    def save_marital_status_details(self, user_id: str, details: Dict[str, Any]) -> Dict[str, Any]:
        """Save basic personal details"""
        endpoint = f"userDetails/basicDetail"
        data = {
            
<<<<<<< HEAD
            "maritalStatus": details.get("maritalStatus", None),
            "mobileNumber": details.get("mobileNumber", None),
=======
            "maritalStatus": details.get("maritalStatus"),
            "mobileNumber": details.get("mobileNumber"),
>>>>>>> f6136ebb
            "userId": user_id
        }
        return self._make_request('POST', endpoint, data=data)
    
    def save_education_level_details(self, user_id: str, details: Dict[str, Any]) -> Dict[str, Any]:
        """Save basic personal details"""
        endpoint = f"userDetails/basicDetail"
        data = {        
<<<<<<< HEAD
            "educationLevel": details.get("educationLevel", None),
            "mobileNumber": details.get("mobileNumber", None),
=======
            "educationLevel": details.get("educationLevel"),
            "mobileNumber": details.get("mobileNumber"),
>>>>>>> f6136ebb
            "userId": user_id
        }
        return self._make_request('POST', endpoint, data=data)
    
    def save_change_treatment_name_details(self, user_id: str, loan_data: Dict[str, Any]) -> Dict[str, Any]:
        """Save loan details"""
        endpoint = f"userDetails/saveLoanDetails"
        
<<<<<<< HEAD
        data = {
            "doctorId": loan_data.get("doctorId"),
            "doctorName": loan_data.get("doctorName"),
=======
        # Use provided doctor details if available, otherwise use instance variables
        doctor_id_to_use = loan_data.get("doctorId")
        doctor_name_to_use = loan_data.get("doctorName")
        
        # Log a warning if we're using default doctor details
        if not self.has_doctor_details and doctor_id_to_use is None and doctor_name_to_use is None:
            logger.warning("Using default doctor details. Call get_doctor_details first to use actual details.")
            
        data = {
            "doctorId": doctor_id_to_use,
            "doctorName": doctor_name_to_use,
>>>>>>> f6136ebb
            "formStatus": "",
            "loanAmount": loan_data.get("treatmentCost"),
            "treatmentAmount": loan_data.get("treatmentCost"),
            "loanReason": loan_data.get("loanReason"),
            "Name": loan_data.get("fullName"),
            "userId": user_id
        }
        return self._make_request('POST', endpoint, data=data)
    
    def save_change_treatment_cost_details(self, user_id: str, loan_data: Dict[str, Any]) -> Dict[str, Any]:
        """Save loan details"""
        endpoint = f"userDetails/saveLoanDetails"
<<<<<<< HEAD
          
        data = {
            "doctorId": loan_data.get("doctorId"),
            "doctorName": loan_data.get("doctorName"),
=======
        
        # Use provided doctor details if available, otherwise use instance variables
        doctor_id_to_use = loan_data.get("doctorId")
        doctor_name_to_use = loan_data.get("doctorName")
        
        # Log a warning if we're using default doctor details
        if not self.has_doctor_details and doctor_id_to_use is None and doctor_name_to_use is None:
            logger.warning("Using default doctor details. Call get_doctor_details first to use actual details.")
            
        data = {
            "doctorId": doctor_id_to_use,
            "doctorName": doctor_name_to_use,
>>>>>>> f6136ebb
            "formStatus": "",
            "loanAmount": loan_data.get("treatmentCost"),
            "treatmentAmount": loan_data.get("treatmentCost"),
            "loanReason": loan_data.get("loanReason"),
            "Name": loan_data.get("fullName"),
            "userId": user_id
        }
        return self._make_request('POST', endpoint, data=data)
    
    def save_change_date_of_birth_details(self, user_id: str, details: Dict[str, Any]) -> Dict[str, Any]:
        """Save basic personal details"""
<<<<<<< HEAD
        
        endpoint = f"userDetails/basicDetail"
        data = {
           
            "dateOfBirth": details.get("dateOfBirth", None),
            "mobileNumber": details.get("mobileNumber", None),
=======
        endpoint = f"userDetails/basicDetail"
        data = {
           
            "dateOfBirth": details.get("dateOfBirth"),
            "mobileNumber": details.get("mobileNumber"),
>>>>>>> f6136ebb
            "userId": user_id
        }
        return self._make_request('POST', endpoint, data=data)<|MERGE_RESOLUTION|>--- conflicted
+++ resolved
@@ -13,11 +13,8 @@
     
     def __init__(self):
         self.base_url = os.getenv('CAREPAY_API_BASE_URL', 'https://backend.carepay.money')
-<<<<<<< HEAD
        
-=======
-    
->>>>>>> f6136ebb
+    
         
     def _make_request(self, method: str, endpoint: str, params: Optional[Dict[str, Any]] = None, 
                      data: Optional[Dict[str, Any]] = None, headers: Optional[Dict[str, Any]] = None) -> Dict[str, Any]:
@@ -251,10 +248,7 @@
         """Save loan details"""
         endpoint = f"userDetails/saveLoanDetails"
         
-<<<<<<< HEAD
-=======
        
->>>>>>> f6136ebb
             
         data = {
             "doctorId": doctor_id,
@@ -607,13 +601,8 @@
         endpoint = f"userDetails/basicDetail"
         data = {
            
-<<<<<<< HEAD
-            "gender": details.get("gender", None),
-            "mobileNumber": details.get("mobileNumber", None),
-=======
             "gender": details.get("gender"),
             "mobileNumber": details.get("mobileNumber"),
->>>>>>> f6136ebb
             "userId": user_id
         }
         return self._make_request('POST', endpoint, data=data)
@@ -623,13 +612,8 @@
         endpoint = f"userDetails/basicDetail"
         data = {
             
-<<<<<<< HEAD
-            "maritalStatus": details.get("maritalStatus", None),
-            "mobileNumber": details.get("mobileNumber", None),
-=======
             "maritalStatus": details.get("maritalStatus"),
             "mobileNumber": details.get("mobileNumber"),
->>>>>>> f6136ebb
             "userId": user_id
         }
         return self._make_request('POST', endpoint, data=data)
@@ -638,13 +622,8 @@
         """Save basic personal details"""
         endpoint = f"userDetails/basicDetail"
         data = {        
-<<<<<<< HEAD
-            "educationLevel": details.get("educationLevel", None),
-            "mobileNumber": details.get("mobileNumber", None),
-=======
             "educationLevel": details.get("educationLevel"),
             "mobileNumber": details.get("mobileNumber"),
->>>>>>> f6136ebb
             "userId": user_id
         }
         return self._make_request('POST', endpoint, data=data)
@@ -653,11 +632,6 @@
         """Save loan details"""
         endpoint = f"userDetails/saveLoanDetails"
         
-<<<<<<< HEAD
-        data = {
-            "doctorId": loan_data.get("doctorId"),
-            "doctorName": loan_data.get("doctorName"),
-=======
         # Use provided doctor details if available, otherwise use instance variables
         doctor_id_to_use = loan_data.get("doctorId")
         doctor_name_to_use = loan_data.get("doctorName")
@@ -669,7 +643,6 @@
         data = {
             "doctorId": doctor_id_to_use,
             "doctorName": doctor_name_to_use,
->>>>>>> f6136ebb
             "formStatus": "",
             "loanAmount": loan_data.get("treatmentCost"),
             "treatmentAmount": loan_data.get("treatmentCost"),
@@ -682,12 +655,6 @@
     def save_change_treatment_cost_details(self, user_id: str, loan_data: Dict[str, Any]) -> Dict[str, Any]:
         """Save loan details"""
         endpoint = f"userDetails/saveLoanDetails"
-<<<<<<< HEAD
-          
-        data = {
-            "doctorId": loan_data.get("doctorId"),
-            "doctorName": loan_data.get("doctorName"),
-=======
         
         # Use provided doctor details if available, otherwise use instance variables
         doctor_id_to_use = loan_data.get("doctorId")
@@ -700,7 +667,6 @@
         data = {
             "doctorId": doctor_id_to_use,
             "doctorName": doctor_name_to_use,
->>>>>>> f6136ebb
             "formStatus": "",
             "loanAmount": loan_data.get("treatmentCost"),
             "treatmentAmount": loan_data.get("treatmentCost"),
@@ -712,20 +678,11 @@
     
     def save_change_date_of_birth_details(self, user_id: str, details: Dict[str, Any]) -> Dict[str, Any]:
         """Save basic personal details"""
-<<<<<<< HEAD
-        
-        endpoint = f"userDetails/basicDetail"
-        data = {
-           
-            "dateOfBirth": details.get("dateOfBirth", None),
-            "mobileNumber": details.get("mobileNumber", None),
-=======
         endpoint = f"userDetails/basicDetail"
         data = {
            
             "dateOfBirth": details.get("dateOfBirth"),
             "mobileNumber": details.get("mobileNumber"),
->>>>>>> f6136ebb
             "userId": user_id
         }
         return self._make_request('POST', endpoint, data=data)