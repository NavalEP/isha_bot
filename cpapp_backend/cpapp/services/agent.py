import os
import json
import logging
from typing import Dict, Any, List, Optional
from datetime import datetime
import uuid
import re  # for phone number detection and OTP regex
import tempfile
import random

from langchain_community.utilities import BingSearchAPIWrapper
from langchain.agents import Tool, AgentExecutor
from langchain.tools import StructuredTool
from langchain.agents import create_openai_functions_agent
from langchain_core.prompts import PromptTemplate, ChatPromptTemplate, MessagesPlaceholder
from langchain_openai import ChatOpenAI
from langchain_core.messages import SystemMessage, HumanMessage, AIMessage
from langchain_core.tools import ArgsSchema
from cpapp.services.api_client import CarepayAPIClient
from cpapp.models.session_data import SessionData
from cpapp.services.session_manager import SessionManager
from setup_env import setup_environment
from cpapp.services.helper import Helper
from cpapp.services.url_shortener import shorten_url
from cpapp.services.ocr_service import extract_aadhaar_details


setup_environment()

logger = logging.getLogger(__name__)
logger.addHandler(logging.StreamHandler())
logger.setLevel(logging.DEBUG)

logger_session = logging.getLogger('session_management')
logger_session.addHandler(logging.StreamHandler())
logger_session.setLevel(logging.DEBUG)

class CarepayAgent:
    """
    Carepay AI Agent using LangChain for managing loan application processes
    """
    
    def __init__(self):
        """Initialize the CarePay agent with LLM and tools"""
        # Initialize LLM
        self.llm = ChatOpenAI(
            openai_api_key=os.environ.get("OPENAI_API_KEY", ""),
<<<<<<< HEAD
            model=os.environ.get("OPENAI_MODEL", "gpt-3.5-turbo"),
=======
            model=os.environ.get("OPENAI_MODEL", "gpt-4o"),
>>>>>>> f6136ebb
            temperature=0.2,
        )
        
        # Initialize API client
        self.api_client = CarepayAPIClient()
        
        # Define system prompt
        self.system_prompt = """
        You are a healthcare loan application assistant for CarePay. Your role is to help users apply for loans for medical treatments in a professional and friendly manner.

        CRITICAL MESSAGE FORMATTING RULES:
        1. NEVER modify, truncate, or duplicate any formatted messages
        2. Keep ALL markdown formatting (###, **, etc.) exactly as provided
        3. Keep ALL line breaks and spacing exactly as shown
        4. Keep ALL sections including employment type selection
        5. Do NOT add any additional text or instructions
        6. When a tool returns a formatted response, use it EXACTLY as provided - do not reformat or modify
        7. NEVER concatenate or merge multiple formatted responses
        8. If you receive a complete formatted message from a tool, return it verbatim without any changes
        9. Stick with the exact formatting provided by tools - do not try to improve or modify the format
        10. Preserve all punctuation, spacing, and structure exactly as received

        IMPORTANT: If the user sends a message indicating "Successfully processed Aadhaar document and saved details.", this means the Aadhaar upload was successful. In this case, do NOT repeat or rerun any previous Aadhaar upload steps. Instead, continue the process from the next required step, picking up exactly where you left off before the Aadhaar upload.

        CRITICAL EXECUTION RULE: You MUST execute ALL steps in sequence. Do NOT stop until you reach step 10. If any step succeeds, immediately proceed to the next step.

        If the user wants to change, correct, or update any of these required fields: treatment reason, treatment cost, or date of birth, you MUST use the appropriate tool ONLY when the session status is "additional_details_completed" (after the application process is complete):
        - Use correct_treatment_reason tool to update the treatment reason.
        - Use correct_treatment_cost tool to update the treatment cost.
        - Use correct_date_of_birth tool to update the date of birth.
        - CRITICAL: These correction tools will only work after the user has completed the entire application process and the session status is "additional_details_completed".
        - If the user tries to make corrections before completing the application, inform them they need to complete the application first.

        Follow these steps sequentially to process a loan application: and don't miss any step and any tool calling

        1. Initial Data Collection:
           - Greet the user warmly and introduce yourself as CarePay's healthcare loan assistant
           - Collect and validate these four essential pieces of information:
              * Patient's full name
              * Patient's phoneNumber (must be a 10 digit number; if not, return an error message and ask the user to enter a valid phone number)
              * treatmentCost (minimum ₹3,000) must be a positive number; if not, return an error message and ask the user to enter a valid treatment cost)
              * monthlyIncome (must be a positive number; if not, return an error message and ask the user to enter a valid monthly income)
              If any of these four details are missing from the user's message, ask for the remaining ones.
           - CRITICAL: If the treatmentCost is less than ₹3,000, IMMEDIATELY STOP the process and return this message (do not proceed to any further steps):

             "I understand your treatment cost is below ₹3,000. Currently, I can only process loan applications for treatments costing ₹3,000 or more. Please let me know if your treatment cost is ₹3,000 or above, and I'll be happy to help you with the loan application process."

           - Use the store_user_data tool and save this information in the session with the four parameters: fullName, phoneNumber, treatmentCost, monthlyIncome 
           - Invoking store_user_data tool with json format like this: {{"fullName": "John Doe", "phoneNumber": "1234567890", "treatmentCost": 10000, "monthlyIncome": 50000}}
           - IMMEDIATELY proceed to step 2 after completion (unless the treatmentCost is below ₹3,000, in which case the process must stop as above)

        2. User ID Creation:
           - didn't miss this step
           - Use get_user_id_from_phone_number tool to get userId from the phone number
           - if get_user_id_from_phone_number will show status 500 then return message like ask to enter valid phone number
           - Extract the userId from the response and store it in the session
           - Use this userId for all subsequent API calls
           - IMMEDIATELY proceed to step 3 after completion

        3. Basic Details Submission:
           - didn't miss this step
           - Retrieve name and phone number from session data
           - IMPORTANT: When calling save_basic_details, call this tool using session_id for invoking.
           - IMMEDIATELY proceed to step 4 after completion

        4. Save Loan Details:
           - didn't miss this step
           - Use save_loan_details tool to submit:
              * User's fullName (from initial data collection)
              * treatmentCost (from initial data collection)
              * userId (from initial data collection)
           - IMMEDIATELY proceed to step 5 after completion

        5. Check for Cardless Loan:
           - Call check_jp_cardless tool with session_id as input
           - If response status is "ELIGIBLE":
             * Show the approval message from the response
             * Skip remaining steps and end the process
           - If response status is "NOT_ELIGIBLE" or "API_ERROR":
             * Show the message from the response (e.g., "This application is not eligible for Juspay Cardless.")
             * CRITICAL: Do NOT stop here - you MUST continue with the remaining steps
             * IMMEDIATELY proceed to step 6 (get_prefill_data) after showing the message
           - IMMEDIATELY proceed to step 6 after completion

        6. Data Prefill:
           - CRITICAL: This step MUST be executed immediately after step 5 if Juspay Cardless is NOT_ELIGIBLE
           - Use get_prefill_data tool by calling it with session_id 
           - Use the process_prefill_data_for_basic_details tool by calling it with session_id 
           - WORKFLOW A: If get_prefill_data returns status 200, you are in NORMAL FLOW and MUST continue with steps 7-10 in sequence:
             * Step 7: Use process_address_data tool with session_id
             * Step 8: Use get_employment_verification tool with session_id (continue even if it fails)
             * Step 9: Use save_employment_details tool with session_id
             * Step 10: Use get_bureau_decision tool with session_id
             * Return the final formatted response from get_bureau_decision
             * CRITICAL: Do NOT ask for Aadhaar upload in this workflow
             * CRITICAL: Complete ALL steps 7-10 regardless of any intermediate failures
             * CRITICAL: You are FORBIDDEN from stopping or asking for Aadhaar upload in WORKFLOW A
             * CRITICAL: The phrase "upload your Aadhaar card" should NEVER appear in WORKFLOW A
             * CRITICAL: BEFORE proceeding to step 7, check if gender is missing from prefill data (empty string or null)
             * CRITICAL: If gender is missing from prefill data, STOP and ask user: "Please select your gender:\n1. Male\n2. Female\nPlease enter 1 or 2 only"
             * CRITICAL: NEVER assume gender based on name, age, or any other data - ALWAYS ask the user
             * CRITICAL: When user provides gender selection (1 or 2), use save_gender_details tool with "Male" for 1 and "Female" for 2
             * CRITICAL: ONLY after gender is saved, continue with steps 7-10
           - WORKFLOW B: If get_prefill_data returns status 500 with error "phoneToPrefill_failed":
             * Respond: "To continue with your loan application, please upload your Aadhaar card. You can upload it by clicking the file upload button below."
             * This is the ONLY case where Aadhaar upload should be requested
           - CRITICAL: If get_prefill_data returns ANY OTHER status (including other 500 errors), follow WORKFLOW A (Normal Flow)
           - CRITICAL: Do NOT ask for Aadhaar upload for any other reason or error condition
           - If user responds with "Successfully processed Aadhaar document and saved details.":
             * Respond: "Great! Your Aadhaar card has been processed successfully. Now, please provide your PAN card details. You can either:\n\n**Upload your PAN card** by clicking the file upload button below\n\n**Enter your PAN card number manually** (10-character alphanumeric code like ABCDE1234F)\n\nPlease choose your preferred option to continue with the loan application process."
           - If user provides a PAN card number (10 character alphanumeric string):
             * Use handle_pan_card_number tool to save the PAN card number
             * After successful save, ask for email address
           - If user provides an email address:
             * Use handle_email_address tool to save the email address
             * If the tool returns status 'success' with 'continue_chain': True:
               * IMMEDIATELY continue with the remaining steps in sequence:
                 - Use pan_verification tool with session_id
                 - Use get_employment_verification tool with session_id  
                 - Use save_employment_details tool with session_id
                 - Use get_bureau_decision tool with session_id
               * Do NOT wait for user input - execute these steps automatically in the chain
               * Return the final formatted response from get_bureau_decision
             * If the tool returns any other status, handle the error appropriately
           - IMMEDIATELY proceed to step 6 after completion

        7. Address Processing:
           - didn't miss this step
           - After processing the prefill data, use the process_address_data tool by session_id  
           - Use pan_verification tool using session_id 
           - CRITICAL: If pan_verification returns status 500 or error:
             * Ask user: "Please provide your PAN card details. You can either:\n\n1. **Upload your PAN card** by clicking the file upload button below\n2. **Enter your PAN card number manually** (10-character alphanumeric code like ABCDE1234F)\n\nPlease choose your preferred option to continue with the loan application process."
             * When user provides PAN card number (10 character alphanumeric string):
               * Use handle_pan_card_number tool to save the PAN card number
           - If pan_verification returns status 200, continue to step 8
           - IMMEDIATELY proceed to step 8 after completion

        8. Employment Verification:
           - didn't miss this step
           - Use get_employment_verification tool to check employment status using session_id
           - CRITICAL: Continue to step 9 regardless of the result (even if it returns status 500 or fails)
           - Do NOT stop the process or ask for Aadhaar upload based on employment verification result
           - IMMEDIATELY proceed to step 9 after completion

        9. Save Employment Details:
           - didn't miss this step
           - Use save_employment_details tool using session_id
           - IMMEDIATELY proceed to step 9 after completion

        10. Process Loan Application:
           - didn't miss this step
           - Use get_bureau_decision tool to get final loan decision using session_id
           - IMMEDIATELY proceed to step 10 after completion

        CRITICAL: Execute these steps in sequence, but STOP when you reach step 10 (get_bureau_decision) and provide the formatted response. Do NOT restart the process.

        CRITICAL: NEVER deviate from these exact steps and templates. Do not add, modify, or skip any steps.
        
        CRITICAL DATA VALIDATION:
        - After get_prefill_data returns status 200, BEFORE proceeding to step 7:
          * Check if gender field is missing (empty string "" or null)
          * If gender is missing, STOP and ask for gender selection
          * Only proceed to step 7 after gender is saved
          * This validation is MANDATORY and cannot be skipped
          * CRITICAL: NEVER assume or guess the user's gender - ALWAYS ask the user
          * CRITICAL: Do NOT use any other data (name, age, etc.) to determine gender
          * CRITICAL: The ONLY way to get gender is to ask the user directly
        
        CRITICAL ANTI-BUG RULES:
        - NEVER ask for Aadhaar upload when get_prefill_data returns status 200
        - NEVER stop the process after process_prefill_data when get_prefill_data returned status 200
        - NEVER mix WORKFLOW A and WORKFLOW B - they are completely separate
        - If you see "status": 200 in get_prefill_data response, you MUST complete steps 7-10
        - If you see "status": 200 in get_prefill_data response, you are FORBIDDEN from asking for Aadhaar upload
        - The only valid response for Aadhaar upload is when get_prefill_data returns status 500 with "phoneToPrefill_failed"
        - NEVER assume or guess user's gender - ALWAYS ask the user directly
        - NEVER use name, age, or any other data to determine gender
        - The ONLY way to get gender is to ask the user: "Please select your gender:\n1. Male\n2. Female\nPlease enter 1 or 2 only"

        CRITICAL FLOW CONTROL:
        - When Juspay Cardless is NOT_ELIGIBLE, you MUST continue to step 6 (Data Prefill)
        - When any step returns a message, show it to the user but continue to the next step
        - Only STOP the process when you reach step 10 (get_bureau_decision) or when Juspay Cardless is ELIGIBLE
        - NEVER stop the process after step 5 unless Juspay Cardless is ELIGIBLE
        - CRITICAL: After step 5 (check_jp_cardless), if status is NOT_ELIGIBLE, IMMEDIATELY call get_prefill_data tool
        - CRITICAL: Do NOT ask for Aadhaar upload after Juspay Cardless - call get_prefill_data first
        
        CRITICAL WORKFLOW SEPARATION:
        - WORKFLOW A (Normal Flow): When get_prefill_data returns status 200, you MUST continue with steps 7-10 regardless of any step failures
        - WORKFLOW B (Aadhaar Upload Flow): ONLY when get_prefill_data returns status 500 with "phoneToPrefill_failed" error
        - CRITICAL: NEVER mix these workflows - if get_prefill_data returns status 200, you are in WORKFLOW A and must complete steps 7-10
        - CRITICAL: Even if get_employment_verification fails (status 500), continue with save_employment_details and get_bureau_decision in WORKFLOW A
        - CRITICAL: Do NOT ask for Aadhaar upload in WORKFLOW A - that is only for WORKFLOW B
        - CRITICAL: Aadhaar upload request should ONLY appear when get_prefill_data returns status 500 with "phoneToPrefill_failed"
        - CRITICAL: Any other status from get_prefill_data (including other 500 errors) should follow WORKFLOW A
        
        CRITICAL WORKFLOW ENFORCEMENT:
        - If get_prefill_data returns status 200, you are FORBIDDEN from asking for Aadhaar upload
        - If get_prefill_data returns status 200, you MUST call ALL remaining tools in sequence: process_address_data, pan_verification, get_employment_verification, save_employment_details, get_bureau_decision
        - If get_prefill_data returns status 200, you MUST NOT stop until you reach get_bureau_decision
        - The phrase "upload your Aadhaar card" should NEVER appear in your response when get_prefill_data returns status 200
        - WORKFLOW A is a COMPLETE flow - you cannot exit it early or switch to WORKFLOW B

        CRITICAL STEP TRACKING:
        - If user responds with "Successfully processed Aadhaar document and saved details.":
          * Skip steps 1-5 (they are already completed)
          * Start directly from step 6 (Data Prefill)
          * Respond: "Great! Your Aadhaar card has been processed successfully. Now, please provide your PAN card details. You can either:\n\n **Upload your PAN card** by clicking the file upload button below\n\n**Enter your PAN card number manually** (10-character alphanumeric code like ABCDE1234F)\n\nPlease choose your preferred option to continue with the loan application process."
        - If user provides a PAN card number (10 character alphanumeric string):
          * Use handle_pan_card_number tool to save the PAN card number
          * After successful save, ask for email address: "Please provide your email address to continue."
        - If user provides an email address:
          * Use handle_email_address tool to save the email address
          * If the tool returns status 'success' with 'continue_chain': True:
            * IMMEDIATELY continue with the remaining steps in sequence:
              - Use pan_verification tool with session_id
              - Use get_employment_verification tool with session_id  
              - Use save_employment_details tool with session_id
              - Use get_bureau_decision tool with session_id
            * Do NOT wait for user input - execute these steps automatically in the chain
            * Return the final formatted response from get_bureau_decision
          * If the tool returns any other status, handle the error appropriately
          * IMPORTANT: You MUST call get_bureau_decision tool to get the final loan decision - do not generate your own response
        - If gender is missing from prefill data:
          * Ask user: "Please select your gender:\n1. Male\n2. Female\nPlease enter 1 or 2 only"
          * When user provides gender selection (1 or 2):
            * Use save_gender_details tool with "Male" for 1 and "Female" for 2
            * After successful save, continue with normal flow
        
        CRITICAL PAN VERIFICATION HANDLING:
        - When pan_verification tool returns status 500 or error:
          * Ask user: "Please provide your PAN card details. You can either:\n\n1. **Upload your PAN card** by clicking the file upload button below\n2. **Enter your PAN card number manually** (10-character alphanumeric code like ABCDE1234F)\n\nPlease choose your preferred option to continue with the loan application process."
          * When user provides PAN card number (10 character alphanumeric string):
            * Use handle_pan_card_number tool to save the PAN card number
            * After successful save, ask for email address: "Please provide your email address to continue."
          * When user provides email address:
            * Use handle_email_address tool to save the email address
            * If email tool returns status 'success' with 'continue_chain': True:
              * IMMEDIATELY continue with remaining steps in sequence:
                - Use pan_verification tool with session_id (to verify the saved PAN)
                - Use get_employment_verification tool with session_id  
                - Use save_employment_details tool with session_id
                - Use get_bureau_decision tool with session_id
              * Return the final formatted response from get_bureau_decision
            * If email tool returns any other status, handle the error appropriately
        - When pan_verification tool returns status 200, continue with normal flow
        
        CRITICAL MISSING DATA HANDLING:
        - When get_prefill_data returns status 200 but gender is missing (empty string or null):
          * STOP the process immediately
          * Ask user: "Please select your gender:\n1. Male\n2. Female\nPlease enter 1 or 2 only"
          * CRITICAL: NEVER assume gender based on name, age, or any other data
          * CRITICAL: The ONLY way to get gender is to ask the user directly
          * When user provides gender selection (1 or 2):
            * Use save_gender_details tool with "Male" for 1 and "Female" for 2
            * After successful save, continue with normal flow (steps 7-10)
        - When get_prefill_data returns status 200 but marital status is missing:
          * Ask user: "Please select your marital status:\n1. Yes (Married)\n2. No (Single)\nPlease enter 1 or 2 only"
          * When user provides marital status selection (1 or 2):
            * Use save_marital_status_details tool with "Yes" for 1 and "No" for 2
            * After successful save, continue with normal flow (steps 7-10)
        - When get_prefill_data returns status 200 but education level is missing:
          * Ask user: "Please select your education level:\n1. LESS THAN 10TH\n2. PASSED 10TH\n3. PASSED 12TH\n4. DIPLOMA\n5. GRADUATION\n6. POST GRADUATION\n7. P.H.D.\nPlease enter 1-7 only"
          * When user provides education level selection (1-7):
            * Map selection to education level and use save_education_level_details tool
            * After successful save, continue with normal flow (steps 7-10)

        CRITICAL BUREAU DECISION HANDLING:
        - You MUST call the get_bureau_decision tool when you need to get the loan decision
        - DO NOT generate your own response for loan decisions - ALWAYS use the get_bureau_decision tool
        - When get_bureau_decision tool returns a formatted response, use it EXACTLY as provided to user and don't modify it
        - Do NOT duplicate the employment type question or any other part of the response
        - Return the complete formatted response from the tool without any modifications
        - If the tool response includes "What is the Employment Type of the patient?", keep it exactly as shown
        - NEVER respond with just "1. SALARIED" or "2. SELF_EMPLOYED" - always return the FULL formatted message
        - DO NOT try to be smart and simplify the response - return it EXACTLY as provided by the tool
     
        """
    
    def create_session(self, doctor_id=None, doctor_name=None, phone_number=None) -> str:
        """
        Create a new chat session
        
        Args:
            doctor_id: Optional doctor ID from URL parameters
            doctor_name: Optional doctor name from URL parameters
            phone_number: Optional phone number from URL parameters
        Returns:
            Session ID
        """
        try:
            # Generate a unique session ID
            session_id = str(uuid.uuid4())

            # Create initial greeting message
            initial_message = (
                "Hello! I'm here to assist you with your patient's medical loan. "
                "Let's get started. First, kindly provide me with the following details?\n"
                "1. Patient's full name\n"
                "2. Patient's phone number (linked to their PAN)\n"
                "3. The cost of the treatment\n"
                "4. Monthly income of your patient.\n\n"
                "**Example input format: name: John Doe phone number: 1234567890 treatment cost: 10000 monthly income: 50000**"
            )
            
            # Create session with initial data using single history approach
            session = {
                "id": session_id,
                "created_at": datetime.now().isoformat(),
                "status": "active",  
                "history": [{
                    "type": "AIMessage",
                    "content": initial_message
                }],  # Use serializable format directly
                "data": {},  
                "phone_number": phone_number
            }
            
            # Store doctor information if provided
            if doctor_id:
                session["data"]["doctor_id"] = doctor_id
                logger.info(f"Stored doctor_id {doctor_id} in session {session_id}")
            
            if doctor_name:
                session["data"]["doctor_name"] = doctor_name
                logger.info(f"Stored doctor_name {doctor_name} in session {session_id}")
            
            # Save to database
            SessionManager.update_session_in_db(session_id, session)
            
            return session_id
        except Exception as e:
            logger.error(f"Error creating session: {e}")
            raise
    
    def run(self, session_id: str, message: str) -> str:
        """
        Process a user message within a session

        Args:
            session_id: Session identifier
            message: User message

        Returns:
            Agent response
        """
        try:
            # Get session from database once
            session = SessionManager.get_session_from_db(session_id)
            current_status = session.get("status", "active")
            logger.info(f"Session {session_id} current status: {current_status}")

            # Helper: detect employment type prompt in a string
            def is_employment_type_prompt(text: str) -> bool:
                return (
                    "What is the Employment Type of the patient?" in text
                    and "1. SALARIED" in text
                    and "2. SELF_EMPLOYED" in text
                    and "Please Enter input 1 or 2 only" in text
                )

            # If already collecting additional details, use the sequential handler,
            # but allow status to be changed if agent message contains employment type question
            if current_status == "collecting_additional_details":
                logger.info(f"Session {session_id}: Entering additional details collection mode")
                ai_message = self._handle_additional_details_collection(session_id, message)
                # If the AI message contains the employment type prompt, update status accordingly
                if is_employment_type_prompt(ai_message):
                    logger.info(f"Employment type prompt detected in collecting_additional_details mode, updating session status for {session_id}")
                    SessionManager.update_session_data_field(session_id, "status", "collecting_additional_details")
                    SessionManager.update_session_data_field(session_id, "data.collection_step", "employment_type")
                    updated_session = SessionManager.get_session_from_db(session_id)
                    if not updated_session.get("data", {}).get("additional_details"):
                        SessionManager.update_session_data_field(session_id, "data.additional_details", {})
                    logger.info(f"Session {session_id} marked as collecting_additional_details (from collecting_additional_details branch)")
                self._update_session_history(session_id, message, ai_message)
                return ai_message

            logger.info(f"Session {session_id}: Using full agent executor (status: {current_status})")
            session_tools = self._create_session_aware_tools(session_id)

            prompt = ChatPromptTemplate.from_messages([
                ("system", self.system_prompt),
                ("human", "{input}"),
                MessagesPlaceholder(variable_name="chat_history"),
                MessagesPlaceholder(variable_name="agent_scratchpad"),
            ])

            agent = create_openai_functions_agent(self.llm, session_tools, prompt)
            session_agent_executor = AgentExecutor(
                agent=agent,
                tools=session_tools,
                verbose=True,
                max_iterations=50,
                handle_parsing_errors=True,
                return_intermediate_steps=True,  # Ensure we get intermediate steps
            )

            chat_history = self._convert_to_langchain_messages(session.get("history", []))
            chat_history.append(HumanMessage(content=message))

            # Check if the message might trigger employment type questions
            message_triggers_employment_check = any(keyword in message.lower() for keyword in [
                "continue", "next", "proceed", "what", "employment", "type", "salaried", "self-employed"
            ])
            
            response = session_agent_executor.invoke({
                "input": message,
                "chat_history": chat_history
            })

            logger.info(f"Agent executor response keys: {list(response.keys())}")
            logger.info(f"Agent executor output: {response.get('output', 'No output')}")
            
            # Check if get_bureau_decision was called by looking at intermediate steps
            bureau_decision_response = None
            if "intermediate_steps" in response:
                for step in response.get("intermediate_steps", []):
                    if len(step) >= 2 and hasattr(step[0], 'tool') and step[0].tool == "get_bureau_decision":
                        tool_output = step[1]
                        logger.info(f"Found get_bureau_decision in intermediate steps with output: {tool_output}")
                        if "What is the Employment Type of the patient?" in str(tool_output):
                            bureau_decision_response = str(tool_output)
                            logger.info(f"Using bureau decision tool output as final response")
                            break
            
            # If bureau decision was called and has employment type prompt, use its response
            if bureau_decision_response:
                ai_message = bureau_decision_response
            else:
                ai_message = response.get("output", "I'm processing your request. Please wait.")
                
            # Additional check: if the response is just "1. SALARIED" or similar, it's wrong
            if ai_message.strip() in ["1. SALARIED", "2. SELF_EMPLOYED", "1", "2", "SALARIED", "SELF_EMPLOYED"]:
                logger.error(f"Agent returned incorrect simplified response: {ai_message}")
                # Try to get the bureau decision directly
                try:
                    bureau_result = self.get_bureau_decision(session_id)
                    if bureau_result and "What is the Employment Type of the patient?" in bureau_result:
                        ai_message = bureau_result
                        logger.info(f"Forced bureau decision call to get correct response: {ai_message}")
                except Exception as e:
                    logger.error(f"Error forcing bureau decision: {e}")

            # Check if the response came from get_bureau_decision tool and use it directly
            bureau_decision_tool_used = False
            bureau_decision_tool_output = None
            if "intermediate_steps" in response:
                logger.info(f"Checking intermediate steps for bureau decision tool: {len(response['intermediate_steps'])} steps")
                for i, step in enumerate(response["intermediate_steps"]):
                    logger.info(f"Step {i}: tool={step[0].tool if len(step) > 0 else 'None'}")
                    if len(step) >= 2 and step[0].tool == "get_bureau_decision":
                        tool_output = step[1]
                        logger.info(f"Found get_bureau_decision tool, output: {tool_output}")
                        if is_employment_type_prompt(str(tool_output)):
                            bureau_decision_tool_output = str(tool_output)
                            # Remove duplicate lines
                            lines = bureau_decision_tool_output.split('\n')
                            unique_lines = []
                            seen_lines = set()
                            for line in lines:
                                line = line.strip()
                                if line and line not in seen_lines:
                                    unique_lines.append(line)
                                    seen_lines.add(line)
                            bureau_decision_tool_output = '\n'.join(unique_lines)
                            bureau_decision_tool_used = True
                            logger.info(f"Found get_bureau_decision tool output with employment type prompt: {bureau_decision_tool_output}")
                            break
            else:
                logger.info("No intermediate_steps found in response - agent executor may not have called any tools")

            # If bureau decision tool was used and prompt is present, update status and return
            if bureau_decision_tool_used and bureau_decision_tool_output:
                if is_employment_type_prompt(bureau_decision_tool_output):
                    logger.info(f"Employment type prompt detected, updating session status for {session_id}")
                    SessionManager.update_session_data_field(session_id, "status", "collecting_additional_details")
                    SessionManager.update_session_data_field(session_id, "data.collection_step", "employment_type")
                    updated_session = SessionManager.get_session_from_db(session_id)
                    if not updated_session.get("data", {}).get("additional_details"):
                        SessionManager.update_session_data_field(session_id, "data.additional_details", {})
                    logger.info(f"Session {session_id} marked as collecting_additional_details (from bureau_decision_tool branch)")
                    
                    # Force verify the status was updated
                    final_session = SessionManager.get_session_from_db(session_id)
                    if final_session:
                        logger.info(f"Final session status after update: {final_session.get('status')}")
                        if final_session.get('status') != "collecting_additional_details":
                            logger.error(f"Status update failed! Current status: {final_session.get('status')}")
                            # Force update again
                            SessionManager.update_session_data_field(session_id, "status", "collecting_additional_details")
                            logger.info("Forced status update again")
                
                self._update_session_history(session_id, message, bureau_decision_tool_output)
                return bureau_decision_tool_output

            # Check if the agent executor output contains employment type prompt (even if tool wasn't called directly)
            employment_type_prompt_in_output = is_employment_type_prompt(ai_message)

            # Check if agent should have called bureau decision tool but didn't
            should_have_called_bureau_tool = (
                employment_type_prompt_in_output
                and not bureau_decision_tool_used
                and "intermediate_steps" in response
                and len(response["intermediate_steps"]) > 0
            )

            # ALWAYS force the bureau decision tool call if employment type prompt is detected
            if employment_type_prompt_in_output and not bureau_decision_tool_used:
                logger.warning(f"Employment type prompt detected but get_bureau_decision tool not used. Forcing tool call.")
                try:
                    bureau_result = self.get_bureau_decision(session_id)
                    if bureau_result and is_employment_type_prompt(bureau_result):
                        ai_message = bureau_result
                        logger.info(f"Forced bureau decision tool call successful: {ai_message}")
                        # Update the response to indicate tool was used
                        bureau_decision_tool_used = True
                        bureau_decision_tool_output = bureau_result
                    else:
                        logger.error(f"Forced bureau decision tool call returned invalid result: {bureau_result}")
                except Exception as e:
                    logger.error(f"Error forcing bureau decision tool call: {e}")

            # If employment type prompt is present in output, update status and collection step
            if employment_type_prompt_in_output:
                logger.info(f"Employment type prompt detected in agent output, updating session status for {session_id}")
                SessionManager.update_session_data_field(session_id, "status", "collecting_additional_details")
                SessionManager.update_session_data_field(session_id, "data.collection_step", "employment_type")
                updated_session = SessionManager.get_session_from_db(session_id)
                if not updated_session.get("data", {}).get("additional_details"):
                    SessionManager.update_session_data_field(session_id, "data.additional_details", {})
                logger.info(f"Session {session_id} marked as collecting_additional_details (from agent output branch)")
                
                # Force verify the status was updated
                final_session = SessionManager.get_session_from_db(session_id)
                if final_session:
                    logger.info(f"Final session status after update: {final_session.get('status')}")
                    if final_session.get('status') != "collecting_additional_details":
                        logger.error(f"Status update failed! Current status: {final_session.get('status')}")
                        # Force update again
                        SessionManager.update_session_data_field(session_id, "status", "collecting_additional_details")
                        logger.info("Forced status update again")
                
                self._update_session_history(session_id, message, ai_message)
                logger.info(f"Final response to user: {ai_message}")
                return ai_message

            # Final check: if the response contains employment type prompt, ensure status is updated
            if is_employment_type_prompt(ai_message) and current_status != "collecting_additional_details":
                logger.warning(f"Employment type prompt in final response but status not updated. Forcing update.")
                SessionManager.update_session_data_field(session_id, "status", "collecting_additional_details")
                SessionManager.update_session_data_field(session_id, "data.collection_step", "employment_type")
                if not session.get("data", {}).get("additional_details"):
                    SessionManager.update_session_data_field(session_id, "data.additional_details", {})
                logger.info(f"Forced status update to collecting_additional_details")
            
            # Check if user is trying to make corrections before application completion
            correction_keywords = ["change", "correct", "update", "modify", "edit", "wrong", "mistake"]
            is_correction_request = any(keyword in message.lower() for keyword in correction_keywords)
            
            if is_correction_request and current_status != "additional_details_completed":
                ai_message = "❌ Corrections are only allowed after you have completed your loan application. Please complete the application process first, then you can make any necessary corrections."
                logger.info(f"User attempted correction before application completion. Session status: {current_status}")
            
            # Otherwise, just update the conversation history and return
            self._update_session_history(session_id, message, ai_message)
            logger.info(f"Final response to user: {ai_message}")
            return ai_message
        
        except Exception as e:
            logger.error(f"Error processing message: {e}")
            return "Please start a new chat session to continue our conversation."

    def _convert_to_langchain_messages(self, history: List[Dict[str, Any]]) -> List:
        """
        Convert serializable history to LangChain message objects
        
        Args:
            history: List of serializable message dictionaries
            
        Returns:
            List of LangChain message objects
        """
        langchain_messages = []
        for msg in history:
            if isinstance(msg, dict):
                msg_type = msg.get('type', 'HumanMessage')
                content = msg.get('content', '')
                if msg_type == 'AIMessage':
                    langchain_messages.append(AIMessage(content=content))
                else:
                    langchain_messages.append(HumanMessage(content=content))
            elif hasattr(msg, 'content'):  # Already a LangChain message object
                langchain_messages.append(msg)
            else:
                # Fallback for any other format
                langchain_messages.append(HumanMessage(content=str(msg)))
        return langchain_messages

    def _update_session_history(self, session_id: str, user_message: str, ai_message: str) -> None:
        """
        Efficiently update session history with new messages
        
        Args:
            session_id: Session identifier
            user_message: User's message
            ai_message: AI's response
        """
        try:
            # Get current history
            session = SessionManager.get_session_from_db(session_id)
            if not session:
                return
            
            current_history = session.get("history", [])
            
            # Add new messages to history
            current_history.append({
                "type": "HumanMessage",
                "content": user_message
            })
            current_history.append({
                "type": "AIMessage",
                "content": ai_message
            })
            
            # Update history in database (single operation)
            SessionManager.update_session_data_field(session_id, "history", current_history)
            
        except Exception as e:
            logger.error(f"Error updating session history: {e}")

    def get_session_data(self, session_id: str = None) -> str:
        """
        Get session data for the current session
        
        Args:
            session_id: Session ID (required)
            
        Returns:
            Session data as JSON string with comprehensive data view
        """
        if not session_id:
            return "Session ID not found"
        
        session = SessionManager.get_session_from_db(session_id)
        if not session:
            return "Session ID not found"
        
        # Create a comprehensive view of session data
        comprehensive_session = {
            "session_info": {
                "id": session.get("id"),
                "status": session.get("status"),
                "created_at": session.get("created_at"),
                "phone_number": session.get("phone_number")
            },
            "user_data": session.get("data", {}),
            "conversation_history": []
        }
        
        # History is already in serializable format
        if "history" in session:
            comprehensive_session["conversation_history"] = session["history"]
        
        # Add summary of stored data
        data = session.get("data", {})
        data_summary = {
            "core_user_data": {
                "userId": data.get("userId"),
                "fullName": data.get("fullName") or data.get("name"),
                "phoneNumber": data.get("phoneNumber") or data.get("phone"),
                "treatmentCost": data.get("treatmentCost"),
                "monthlyIncome": data.get("monthlyIncome"),
            },
            "api_responses_count": len(data.get("api_responses", {})),
            "api_requests_count": len(data.get("api_requests", {})),
            "prefill_data_available": bool(data.get("prefill_data")),
            "employment_data_available": bool(data.get("employment_data")),
            "bureau_decision_available": bool(data.get("bureau_decision_details")),
            "additional_details_available": bool(data.get("additional_details")),
        }
        
        comprehensive_session["data_summary"] = data_summary
        
        return json.dumps(comprehensive_session, indent=2)
    
    # Tool implementations
    
    def store_user_data_structured(self, fullName: str, phoneNumber: str, treatmentCost: int, monthlyIncome: int, session_id: str) -> str:
        """
        Store user data in the session using structured input
        
        Args:
            fullName: Patient's full name
            phoneNumber: Patient's phone number
            treatmentCost: Treatment cost amount
            monthlyIncome: Monthly income amount
            session_id: Session identifier
            
        Returns:
            Confirmation message
        """
        try:
            # Convert structured input to JSON string format
            data = {
                "fullName": fullName,
                "phoneNumber": phoneNumber,
                "treatmentCost": treatmentCost,
                "monthlyIncome": monthlyIncome
            }
            
            # Convert to JSON string and call the original method
            input_str = json.dumps(data)
            return self.store_user_data(input_str, session_id)
            
        except Exception as e:
            logger.error(f"Error in store_user_data_structured: {e}")
            return f"Error storing data: {str(e)}"

    def store_user_data(self, input_str: str, session_id: str) -> str:
        """
        Store user data in the session
        
        Args:
            input_str: JSON string with data to store
            
        Returns:
            Confirmation message
        """
        try:
            data = json.loads(input_str)
            
            if not session_id:
                return "Session ID not found or invalid"
            
            # Normalize field names for consistency
            # Convert "phone" to "phoneNumber" for consistency
            if "phone" in data and "phoneNumber" not in data:
                data["phoneNumber"] = data.pop("phone")
            
            # Convert "name" to "fullName" for consistency 
            if "name" in data and "fullName" not in data:
                data["fullName"] = data.pop("name")
            
            # Validate treatment cost - minimum requirement is ₹3,000
            treatment_cost = data.get("treatmentCost")
            if treatment_cost is not None:
                try:
                    # Convert to float, handling various formats (₹, commas, etc.)
                    cost_str = str(treatment_cost).replace('₹', '').replace(',', '').strip()
                    cost_value = float(cost_str)
                    
                    if cost_value < 3000:
                        return f"I understand your treatment cost is ₹{cost_value:,.0f}. Currently, I can only process loan applications for treatments costing ₹18,000 or more. Please let me know if your treatment cost is ₹18,000 or above, and I'll be happy to help you with the loan application process."
                except (ValueError, TypeError):
                    # If we can't parse the cost, continue with normal flow
                    logger.warning(f"Could not parse treatment cost: {treatment_cost}")
            
            # Check if user_id is present in the data
            if 'user_id' in data or 'userId' in data:
                user_id = data.get('user_id') or data.get('userId')
                # Store userId using update_session_data_field
                SessionManager.update_session_data_field(session_id, "data.userId", user_id)
            
            # Store each piece of user data systematically
            for key, value in data.items():
                if key not in ['user_id']:  # Skip user_id as we handle it above as userId
                    SessionManager.update_session_data_field(session_id, f"data.{key}", value)
            
            # Also store the raw input for reference
            SessionManager.update_session_data_field(session_id, "data.user_input.store_user_data", data)
            
            logger.info(f"User data stored systematically in session {session_id}: {data}")
            
            return f"Data successfully stored in session {session_id}"
        except Exception as e:
            logger.error(f"Error storing user data: {e}")
            return f"Error storing data: {str(e)}"
        
    def get_user_id_from_phone_number(self, phone_number: str, session_id: str) -> str:
        """
        Get user ID from phone number
        
        Args:
            phone_number: User's phone number
            session_id: Session identifier
            
        Returns:
            API response as JSON string with userId
        """
        try:
            result = self.api_client.get_user_id_from_phone_number(phone_number)
            logger.info(f"API response from get_user_id_from_phone_number: {result}")
            
            # Store the complete API response in session data
            if session_id:
                SessionManager.update_session_data_field(session_id, "data.api_responses.get_user_id_from_phone_number", result)
            
            # If successful, extract userId and store in session
            if result.get("status") == 200:
                # Parse the data field if it's a JSON string
                data = result.get("data")
                user_id_from_api = None
                
                if isinstance(data, str):
                    # First, try to parse as JSON (for the second response format with userId and prefill_data)
                    try:
                        parsed_data = json.loads(data)
                        user_id_from_api = parsed_data.get("userId")
                        logger.info(f"Successfully parsed JSON data and extracted clean userId: {user_id_from_api}")
                    except json.JSONDecodeError as e:
                        logger.warning(f"Could not parse 'data' field as JSON: {e}")
                        # Try to extract userId using regex as fallback for incomplete JSON
                        userId_match = re.search(r'"userId"\s*:\s*"([^"]+)"', data)
                        if userId_match:
                            user_id_from_api = userId_match.group(1)
                            logger.info(f"Extracted userId using regex fallback: {user_id_from_api}")
                        else:
                            # If regex also fails, treat it as a direct userId string (first response format)
                            if data and data.strip():
                                user_id_from_api = data.strip()
                                logger.info(f"Treating data as direct clean userId string: {user_id_from_api}")
                            else:
                                user_id_from_api = None
                elif isinstance(data, dict):
                    user_id_from_api = data.get("userId")
                    logger.info(f"Extracted userId from dict data: {user_id_from_api}")
                else:
                    user_id_from_api = None
                    logger.warning(f"Unexpected data type: {type(data).__name__}")
                
                # Ensure extracted_user_id is a non-empty string and validate it's a clean userId
                if isinstance(user_id_from_api, str) and user_id_from_api:
                    # Additional validation to ensure we never save a JSON string as userId
                    if user_id_from_api.startswith('{') or user_id_from_api.startswith('"'):
                        logger.error(f"Attempted to save JSON string as userId: {user_id_from_api}")
                        user_id_from_api = None
                    else:
                        if session_id:
                            # Store clean userId in session.data.userId
                            SessionManager.update_session_data_field(session_id, "data.userId", user_id_from_api)
                            logger.info(f"Stored clean userId '{user_id_from_api}' in session data for session {session_id}")
                
                if not user_id_from_api:
                    logger.warning(
                        f"UserId not found or is not a valid string in API response's 'data' field. "
                        f"Received: '{data}' (type: {type(data).__name__}) "
                        f"for session {session_id}."
                    )
            
            return session_id, user_id_from_api if user_id_from_api else "userId not found in API response"
        except Exception as e:
            logger.error(f"Error getting user ID from phone number: {e}")
            return f"Error getting user ID from phone number: {str(e)}"
        
    def get_prefill_data(self, user_id: str = None, session_id: str = None) -> str:
        """
        Get prefilled user data
        
        Args:
            user_id: User identifier, optional if available in session
            session_id: Session identifier
            
        Returns:
            Prefilled data as JSON string
        """
        try:
            if not session_id:
                return "Session ID is required"
            
            session = SessionManager.get_session_from_db(session_id)
            if not session:
                return "Session not found"
            
            user_id = session.get("data", {}).get("userId")
            
            if not user_id:
                return "User ID is required to get prefill data"
                
            result = self.api_client.get_prefill_data(user_id)
            # Store the complete API response in session data
            if session_id:
                SessionManager.update_session_data_field(session_id, "data.api_responses.get_prefill_data", result)
            
            # Check if the API call failed with 500 error
            if result.get("status") == 500:
                logger.warning(f"phoneToPrefill API failed with 500 error for user_id: {user_id}")
                # Return a specific message asking for Aadhaar upload
                return json.dumps({
                    "status": 500,
                    "error": "phoneToPrefill_failed",
                    "message": "Please upload your Aadhaar card to continue with the loan application process.",
                    "requires_aadhaar_upload": True
                })
            
            return json.dumps(result)
        except Exception as e:
            logger.error(f"Error getting prefill data: {e}")
            return f"Error getting prefill data: {str(e)}"
        
            

    def get_employment_verification(self, session_id: str) -> str:
        """
        Get employment verification data
        
        Args:
            session_id: Session identifier
            
        Returns:
            Employment verification data as JSON string
        """
        try:

            # If user_id is not provided, try to get from session
            if session_id:
                session = SessionManager.get_session_from_db(session_id)
                if session and session.get("data", {}).get("userId"):
                    user_id = session["data"]["userId"]
                    
                
            result = self.api_client.get_employment_verification(user_id)
            
            # Store the complete API response in session data
            if session_id:
                SessionManager.update_session_data_field(session_id, "data.api_responses.get_employment_verification", result)
            
            # If successful, store important employment data in session
            if result.get("status") == 200 and session_id:
                try:
                    data = result.get("data", {})
                    employment_data = {}
                    
                    # Determine employment type
                    if "employmentSummary" in data:
                        summary = data["employmentSummary"]
                        if summary.get("is_employed", False):
                            employment_data["employmentType"] = "SALARIED"
                    
                    # Extract organization name if present
                    if "employmentSummary" in data and "recent_employer_data" in data["employmentSummary"]:
                        employer_data = data["employmentSummary"]["recent_employer_data"]
                        if "establishment_name" in employer_data:
                            employment_data["organizationName"] = employer_data["establishment_name"]
                    
                    # Store in session using update_session_data_field
                    if employment_data:
                        SessionManager.update_session_data_field(session_id, "data.employment_data", employment_data)
                        logger.info(f"Stored employment data in session: {employment_data}")
                except Exception as e:
                    logger.warning(f"Error processing employment data: {e}")
            
            return json.dumps(result)
        except Exception as e:
            logger.error(f"Error getting employment verification: {e}")
            return f"Error getting employment verification: {str(e)}"
    
    def save_basic_details(self, session_id: str) -> str:
        """
        Save basic user details, always prioritizing session data over input_str.

        Args:
            input_str: (ignored, always use session data)
            session_id: Session identifier

        Returns:
            Save result as JSON string
        """
        try:
            # Always use session data, ignore input_str
            if not session_id:
                return "Session ID is required"

            session = SessionManager.get_session_from_db(session_id)
            if not session or not session.get("data", {}):
                return "Session data not found"

            session_data = session["data"]

            # Get userId from session data
            user_id = session_data.get("userId")
            if not user_id:
                return "User ID is required"

            # Build data dict from session data, mapping to expected API fields
            data = {}

            # Name fields
            if session_data.get("fullName"):
                data["firstName"] = session_data.get("fullName")
            elif session_data.get("name"):
                data["firstName"] = session_data.get("name")

            # Phone number fields
            if session_data.get("mobileNumber"):
                data["mobileNumber"] = session_data.get("mobileNumber")
            elif session_data.get("phoneNumber"):
                data["mobileNumber"] = session_data.get("phoneNumber")
            elif session_data.get("phone"):
                data["mobileNumber"] = session_data.get("phone")
            else:
                return "Phone number is required"

            # Add other possible fields from session data if present - comprehensive mapping
            field_mappings = {
                "panCard": ["panCard", "pan", "panNo", "panNumber", "pan_card", "pan_number"],
                "gender": ["gender", "sex"],
                "dateOfBirth": ["dateOfBirth", "dob", "birthDate", "birth_date", "date_of_birth"],
                "emailId": ["emailId", "email", "email_id", "emailAddress", "email_address"],
                "firstName": ["firstName", "name", "first_name", "fullName", "full_name", "givenName", "given_name"],
                "treatmentCost": ["treatmentCost", "treatment_cost", "loanAmount", "loan_amount", "amount"],
                "monthlyIncome": ["monthlyIncome", "monthly_income", "income", "salary", "netTakeHomeSalary", "net_take_home_salary"]
            }
            
            # Apply field mappings
            for target_field, source_fields in field_mappings.items():
                for source_field in source_fields:
                    if session_data.get(source_field) is not None:
                        data[target_field] = session_data.get(source_field)
                        break  # Use first found value

            # Store the data being sent to the API
            SessionManager.update_session_data_field(session_id, "data.api_requests.save_basic_details", {
                "user_id": user_id,
                "data": data.copy()
            })

            result = self.api_client.save_basic_details(user_id, data)

            # Store the API response
            SessionManager.update_session_data_field(session_id, "data.api_responses.save_basic_details", result)

            return json.dumps(result)
        except Exception as e:
            logger.error(f"Error saving basic details: {e}")
            return f"Error saving basic details: {str(e)}"
        
    def save_employment_details(self, session_id: str) -> str:
        """
        Save employment details

        Args:
            input_str: JSON string with employment data or user ID string
            session_id: Session identifier

        Returns:
            Save result as JSON string
        """
        try:
           
            user_id = None
            data = {}
            # Try to get user ID from session if not provided in input
            if session_id:
                session = SessionManager.get_session_from_db(session_id)
                if session and session.get("data", {}).get("userId"):
                    user_id = session["data"]["userId"]

            if not user_id:
                return "User ID is required"

            # Get employment verification API response from session
            employment_verification = None
            if session_id:
                session = SessionManager.get_session_from_db(session_id)
                if session:
                    employment_verification = session.get("data", {}).get("api_responses", {}).get("get_employment_verification")

            # Default to SELF_EMPLOYED
            employment_type = "SELF_EMPLOYED"
            organization_name = None

            if employment_verification and isinstance(employment_verification, dict):
                status = employment_verification.get("status")
                if status == 200:
                    employment_type = "SALARIED"
                    # Try to extract establishmentName from the deeply nested responseBody
                    data_field = employment_verification.get("data", {})
                    response_body = data_field.get("responseBody")
                    if response_body:
                        try:
                            # responseBody is a JSON string, so parse it
                            response_json = json.loads(response_body)
                            # Traverse to result > result > summary > recentEmployerData > establishmentName
                            result_outer = response_json.get("result", {})
                            result_inner = result_outer.get("result", {})
                            summary = result_inner.get("summary", {})
                            recent_employer_data = summary.get("recentEmployerData", {})
                            establishment_name = recent_employer_data.get("establishmentName")
                            if establishment_name:
                                organization_name = establishment_name
                        except Exception as parse_exc:
                            logger.warning(f"Could not parse establishmentName from employment_verification: {parse_exc}")

            # Set employmentType in data
            data["employmentType"] = employment_type
            if organization_name:
                data["organizationName"] = organization_name

            # Get monthly income from session data if not in the input
            if ('netTakeHomeSalary' not in data or 'monthlyFamilyIncome' not in data) and session_id:
                session = SessionManager.get_session_from_db(session_id)
                if session and 'data' in session:
                    session_data = session['data']
                    if session_data.get('monthlyIncome'):
                        income = session_data.get('monthlyIncome')
                        if 'netTakeHomeSalary' not in data:
                            data['netTakeHomeSalary'] = income
                        if 'monthlyFamilyIncome' not in data:
                            data['monthlyFamilyIncome'] = income

            # Make sure we have the form status
            if 'formStatus' not in data:
                data['formStatus'] = "Employment"

            # Store the data being sent to the API
            if session_id:
                SessionManager.update_session_data_field(session_id, "data.api_requests.save_employment_details", {
                    "user_id": user_id,
                    "data": data.copy()
                })

            result = self.api_client.save_employment_details(user_id, data)

            # Store the API response
            if session_id:
                SessionManager.update_session_data_field(session_id, "data.api_responses.save_employment_details", result)

            return json.dumps(result)
        except Exception as e:
            logger.error(f"Error saving employment details: {e}")
            return f"Error saving employment details: {str(e)}"
    
    def save_loan_details_structured(self, fullName: str, treatmentCost: int, userId: str, session_id: str) -> str:
        """
        Save loan details using structured input
        
        Args:
            fullName: Patient's full name
            treatmentCost: Treatment cost amount
            userId: User ID
            session_id: Session identifier
            
        Returns:
            Save result as JSON string
        """
        try:
            # Convert structured input to JSON string format
            data = {
                "fullName": fullName,
                "treatmentCost": treatmentCost,
                "userId": userId
            }
            
            # Convert to JSON string and call the original method
            input_str = json.dumps(data)
            return self.save_loan_details(input_str, session_id)
            
        except Exception as e:
            logger.error(f"Error in save_loan_details_structured: {e}")
            return f"Error saving loan details: {str(e)}"

    def save_loan_details(self, input_str: str, session_id: str) -> str:
        """
        Save loan details

        Args:
            input_str: JSON string with loan data (ignored, details picked up from session data)
            
        Returns:
            Save result as JSON string
        """
        try:
            data = json.loads(input_str)
            user_id = data.get("userId")
            name = data.get("fullName")
            loan_amount = data.get("treatmentCost")

<<<<<<< HEAD
            # Get doctor details from session if available
            doctor_id = None
            doctor_name = None
=======
            # Try to get doctor_id and doctor_name from session data if not present in input
            doctor_id = data.get("doctorId") or data.get("doctor_id")
            doctor_name = data.get("doctorName") or data.get("doctor_name")

>>>>>>> f6136ebb
            if session_id:
                session = SessionManager.get_session_from_db(session_id)
                if session and "data" in session:
                    session_data = session["data"]
<<<<<<< HEAD
                    doctor_id = session_data.get("doctor_id") or session_data.get("doctorId")
                    doctor_name = session_data.get("doctor_name") or session_data.get("doctorName")
=======
                    # Try to get doctor_id and doctor_name from session data if not already set
                    if not doctor_id:
                        doctor_id = session_data.get("doctorId") or session_data.get("doctor_id")
                    if not doctor_name:
                        doctor_name = session_data.get("doctorName") or session_data.get("doctor_name")
>>>>>>> f6136ebb

            logger.info(f"Retrieved doctor_id {doctor_id} and doctor_name {doctor_name} from session for loan details")

            if not user_id or not name or not loan_amount:
                return "User ID, name, and loan amount are required"

            # Store the data being sent to the API
            SessionManager.update_session_data_field(session_id, "data.api_requests.save_loan_details", {
                "user_id": user_id,
                "name": name,
                "loan_amount": loan_amount,
                "doctor_name": doctor_name,
                "doctor_id": doctor_id
            })

            result = self.api_client.save_loan_details(user_id, name, loan_amount, doctor_name, doctor_id)
            
            # Store the API response
            if session_id:
                SessionManager.update_session_data_field(session_id, "data.api_responses.save_loan_details", result)
            
            return json.dumps(result)
        except Exception as e:
            logger.error(f"Error saving loan details: {e}")
            return f"Error saving loan details: {str(e)}"
    

    
    def get_bureau_decision(self, session_id: str) -> str:
        """
        Get bureau decision for a loan
        
        Args:
            session_id: Session identifier
            
        Returns:
            Bureau decision as JSON string
        """
        try:
            # Initialize variables first
            loan_id = None

            # First try to get data from session
            if session_id:
                session = SessionManager.get_session_from_db(session_id)
                logger.info(f"Session retrieved: {session is not None}")
                
                if session and "data" in session:
                    session_data = session["data"]
                    logger.info(f"Session data keys: {list(session_data.keys())}")
                    
                    # Check if we already have bureau decision in session
                    if "api_responses" in session_data and "get_bureau_decision" in session_data["api_responses"]:
                        existing_decision = session_data["api_responses"]["get_bureau_decision"]
                        if existing_decision.get("status") == 200:
                            logger.info(f"Using existing bureau decision from session")
                            return json.dumps(existing_decision)
                    
                    # Try to get loan_id from different possible locations in session data
                    if "loanId" in session_data:
                        loan_id = session_data["loanId"]
                        logger.info(f"Found loan_id in session data: {loan_id}")

                    
                    # Also try to get from save_loan_details response
                    if not loan_id and "api_responses" in session_data and "save_loan_details" in session_data["api_responses"]:
                        save_loan_response = session_data["api_responses"]["save_loan_details"]
                        logger.info(f"save_loan_details response: {save_loan_response}")
                        if isinstance(save_loan_response, dict) and save_loan_response.get("status") == 200:
                            if "data" in save_loan_response and isinstance(save_loan_response["data"], dict):
                                loan_id = save_loan_response["data"].get("loanId")
                                logger.info(f"Found loan_id in save_loan_details response: {loan_id}")
                    
                    # Debug: Show what we have in api_responses
                    if "api_responses" in session_data:
                        logger.info(f"Available API responses: {list(session_data['api_responses'].keys())}")
                else:
                    logger.warning(f"No session data found for session_id: {session_id}")


            # Validate required parameters
            logger.info(f"Final loan_id before validation: '{loan_id}' (type: {type(loan_id)})")
            
            if not loan_id:
                logger.error("Loan ID is missing for bureau decision")
                logger.error(f"loan_id value: '{loan_id}', type: {type(loan_id)}")
                return json.dumps({"status": 400, "error": "Loan ID is required"})
                
            # Additional validation for loan_id
            if not isinstance(loan_id, str):
                logger.error(f"loan_id is not a string: {type(loan_id)}")
                return json.dumps({"status": 400, "error": "loan_id must be a string"})
                
            if loan_id.strip() == "":
                logger.error(f"loan_id is empty after stripping: '{loan_id}'")
                return json.dumps({"status": 400, "error": "loan_id is empty"})
                
            logger.info(f"Making bureau decision API call with loan_id: {loan_id}")
            logger.info(f"loan_id type: {type(loan_id)}, loan_id value: '{loan_id}'")
            
            # Make the API call
            try:
                result = self.api_client.get_bureau_decision(loan_id)
                logger.info(f"API call successful, result type: {type(result)}")
            except Exception as api_error:
                logger.error(f"API call failed with error: {api_error}")
                logger.error(f"loan_id passed to API: '{loan_id}' (type: {type(loan_id)})")
                raise
            
            # Store the complete API response in session data
            if session_id:
                SessionManager.update_session_data_field(session_id, "data.api_responses.get_bureau_decision", result)
            
            # Log the raw API response for debugging
            logger.info(f"Bureau decision API response for loan ID {loan_id}: {json.dumps(result)}")
            
            # Process result to extract and format eligible EMI information
            if isinstance(result, dict) and result.get("status") == 200:
                bureau_result = self.extract_bureau_decision_details(result, session_id)
                # Store the result in session for easy reference using update_session_data_field
                if session_id:
                    SessionManager.update_session_data_field(session_id, "data.bureau_decision_details", bureau_result)
                    # logger.info(f"Stored bureau decision details in session: {bureau_result}")
                
                # Format the response using the new function
                formatted_response = self._format_bureau_decision_response(bureau_result, session_id)
                logger.info(f"Formatted response: {formatted_response}")
                
                # Ensure we always return a string
                if formatted_response is None:
                    logger.error("Formatted response is None, returning default message")
                    return "There was an error processing the loan decision. Please try again."
                
                return formatted_response
            
            return json.dumps(result)
        except Exception as e:
            logger.error(f"Error getting bureau decision: {e}")
            return json.dumps({
                "status": 500,
                "error": f"Error getting bureau decision: {str(e)}"
            })

    def extract_bureau_decision_details(self, bureau_result: Dict[str, Any], session_id: str) -> Dict[str, Any]:
        """
        Extract and format eligible EMI details from a bureau decision result
        
        Args:
            bureau_result: Bureau decision API response
            
        Returns:
            Dictionary with formatted bureau decision details
        """
        try:
            details = {
                "status": None,
                "reason": None,
                "maxEligibleEMI": None,
                "emiPlans": [],
                "creditLimitCalculated": None
            }
            
            if not isinstance(bureau_result, dict) or bureau_result.get("status") != 200:
                return details
                
            data = bureau_result.get("data", {})
            
            # Extract status
            if "status" in data:
                details["status"] = data["status"]
            elif "bureauDecision" in data:
                details["status"] = data["bureauDecision"]
            
            # Log the extracted status for debugging
            logger.info(f"Extracted bureau decision status: {details['status']}")
            
            # Extract reason
            if "reason" in data:
                details["reason"] = data["reason"]
            elif "decisionReason" in data:
                details["reason"] = data["decisionReason"]
            elif "bureauChecks" in data and isinstance(data["bureauChecks"], list):
                for check in data["bureauChecks"]:
                    if isinstance(check, dict) and check.get("autoDecision") == "FAILED":
                        if "policyCheck" in check:
                            details["reason"] = f"Failed {check['policyCheck']} check"
                            break
            
            # Extract max eligible EMI
            if "maxEligibleEMI" in data:
                details["maxEligibleEMI"] = data["maxEligibleEMI"]
            elif "eligibleEMI" in data:
                details["maxEligibleEMI"] = data["eligibleEMI"]
            
            # Extract EMI plans and find max credit limit
            # Support both "emiPlanList" (original API) and "emiPlans" (formatted result)
            emi_plans_data = None
            if "emiPlanList" in data and isinstance(data["emiPlanList"], list):
                emi_plans_data = data["emiPlanList"]
            elif "emiPlans" in data and isinstance(data["emiPlans"], list):
                emi_plans_data = data["emiPlans"]
            
            if emi_plans_data:
                details["emiPlans"] = emi_plans_data
                
                # Find maximum creditLimit from all plans (note: field is "creditLimit" not "creditLimitCalculated")
                try:
                    max_credit_limit = max(
                        (float(plan.get("creditLimit", 0)) for plan in emi_plans_data if plan.get("creditLimit")),
                        default=None
                    )
                    if max_credit_limit:
                        details["creditLimitCalculated"] = str(int(max_credit_limit))
                except (ValueError, TypeError):
                    pass
                
                # If we have plans but no max eligible EMI, use the highest EMI
                if not details["maxEligibleEMI"] and emi_plans_data:
                    try:
                        highest_emi = max(
                            (float(plan.get("emi", 0)) for plan in emi_plans_data if plan.get("emi")),
                            default=None
                        )
                        if highest_emi:
                            details["maxEligibleEMI"] = str(int(highest_emi))
                    except (ValueError, TypeError):
                        pass
            
            # Ensure credit limit, EMI, and down payment values are strings
            for plan in details["emiPlans"]:
                for key in ["creditLimit", "emi", "downPayment"]:
                    if key in plan and plan[key] is not None and not isinstance(plan[key], str):
                        plan[key] = str(plan[key])
            
            # # Log the complete details dictionary for debugging
            # logger.info(f"Extracted bureau decision details: {details}")
            
            return details
        except Exception as e:
            logger.error(f"Error extracting bureau decision details: {e}")
            return {
                "status": None,
                "reason": None,
                "maxEligibleEMI": None,
                "emiPlans": [],
                "creditLimit": None
            }

    def process_prefill_data_for_basic_details(self, session_id: str) -> str:
        """
        Process prefill data and return a properly formatted JSON string for save_basic_details.
        This version fetches prefill data details directly from the API response stored in the session.

        Args:
            session_id: Session identifier.

        Returns:
            JSON string for save_basic_details
        """
        try:
            # 1. Get user_id if not provided
            if session_id:
                session = SessionManager.get_session_from_db(session_id)
                
            user_id = session.get("data", {}).get("userId")
            if not user_id:
                return "User ID is required to process prefill data"

            # 2. Get prefill data from API response in session
            prefill_data = {}
            if session_id:
                session = SessionManager.get_session_from_db(session_id)
                if session and "data" in session:
                    session_data = session["data"]
                    api_responses = session_data.get("api_responses", {})
                    prefill_api_result = api_responses.get("get_prefill_data")
                    if prefill_api_result and isinstance(prefill_api_result, dict):
                        # The actual prefill data is usually under "data" -> "response"
                        prefill_data = prefill_api_result.get("data", {}).get("response", {})
                    # Fallback: try "prefill_api_response" if not found above
                    if not prefill_data and "prefill_api_response" in session_data:
                        prefill_data = session_data["prefill_api_response"]

            # 3. Build the data for save_basic_details
            data = {"userId": user_id, "formStatus": "Basic"}

            # 4. Get name and phone from session if available
            session_data = {}
            if session_id:
                session = SessionManager.get_session_from_db(session_id)
                if session and "data" in session:
                    session_data = session["data"]

            # Add name from session if available
            if "name" in session_data:
                data["firstName"] = session_data["name"]
            elif "fullName" in session_data:
                data["firstName"] = session_data["fullName"]

            # Add phone number from session if available
            if "phone" in session_data:
                data["mobileNumber"] = session_data["phone"]
            elif "phoneNumber" in session_data:
                data["mobileNumber"] = session_data["phoneNumber"]
            elif "mobileNumber" in session_data:
                data["mobileNumber"] = session_data["mobileNumber"]

            # 5. Extract fields from prefill_data (from API response)
            field_mappings = {
                "panCard": ["pan", "panCard", "panNo", "panNumber", "pan_card", "pan_number"],
                "gender": ["gender", "sex"],
                "dateOfBirth": ["dateOfBirth", "dob", "birthDate", "birth_date", "date_of_birth"],
                "emailId": ["emailId", "email", "email_id", "emailAddress", "email_address"],
                "firstName": ["firstName", "name", "first_name", "fullName", "full_name", "givenName", "given_name"]
            }

            for target_field, source_fields in field_mappings.items():
                for source in source_fields:
                    if source in prefill_data and prefill_data[source]:
                        value = prefill_data[source]
                        
                        # Special handling for name fields to ensure we get a string
                        if target_field == "firstName":
                            if isinstance(value, dict):
                                # If it's a dict, try to extract firstName or name
                                if "firstName" in value:
                                    data[target_field] = str(value["firstName"])
                                elif "name" in value:
                                    data[target_field] = str(value["name"])
                                elif "fullName" in value:
                                    data[target_field] = str(value["fullName"])
                                else:
                                    # If no clear name field, skip this value
                                    continue
                            elif isinstance(value, str):
                                data[target_field] = value
                            else:
                                # Convert to string for other types
                                data[target_field] = str(value)
                        else:
                            # For non-name fields, ensure it's a string
                            if isinstance(value, (dict, list)):
                                # Skip complex objects for non-name fields
                                continue
                            else:
                                data[target_field] = str(value)
                        break

            # Special handling for email if it's a list or dict
            if "email" in prefill_data and prefill_data["email"] and "emailId" not in data:
                email_data = prefill_data["email"]
                if isinstance(email_data, list) and email_data:
                    if isinstance(email_data[0], dict) and "email" in email_data[0]:
                        data["emailId"] = email_data[0]["email"]
                    else:
                        data["emailId"] = email_data[0]
                else:
                    data["emailId"] = email_data

            # Also extract from nested "response" if it exists (sometimes API nests again)
            if "response" in prefill_data and isinstance(prefill_data["response"], dict):
                response = prefill_data["response"]
                for target_field, source_fields in field_mappings.items():
                    for source in source_fields:
                        if source in response and response[source] and target_field not in data:
                            value = response[source]
                            
                            # Special handling for name fields to ensure we get a string
                            if target_field == "firstName":
                                if isinstance(value, dict):
                                    # If it's a dict, try to extract firstName or name
                                    if "firstName" in value:
                                        data[target_field] = str(value["firstName"])
                                    elif "name" in value:
                                        data[target_field] = str(value["name"])
                                    elif "fullName" in value:
                                        data[target_field] = str(value["fullName"])
                                    else:
                                        # If no clear name field, skip this value
                                        continue
                                elif isinstance(value, str):
                                    data[target_field] = value
                                else:
                                    # Convert to string for other types
                                    data[target_field] = str(value)
                            else:
                                # For non-name fields, ensure it's a string
                                if isinstance(value, (dict, list)):
                                    # Skip complex objects for non-name fields
                                    continue
                                else:
                                    data[target_field] = str(value)
                            break
                # Special handling for email in nested response
                if "email" in response and response["email"] and "emailId" not in data:
                    email_data = response["email"]
                    if isinstance(email_data, list) and email_data:
                        if isinstance(email_data[0], dict) and "email" in email_data[0]:
                            data["emailId"] = email_data[0]["email"]
                        else:
                            data["emailId"] = email_data[0]
                    else:
                        data["emailId"] = email_data
                # Handle phone number in response if needed
                if "mobile" in response and response["mobile"] and "mobileNumber" not in data:
                    data["mobileNumber"] = response["mobile"]

            # Debug log what we're sending
            logger.info(f"Sending to save_basic_details: user_id={user_id}, data={data}")

            # Store the processed data in session for other methods to use
            if session_id:
                for key, value in data.items():
                    if key != "userId":  # Don't overwrite userId
                        SessionManager.update_session_data_field(session_id, f"data.{key}", value)
                logger.info(f"Stored processed prefill data in session: {data}")

            # Call the API client to save basic details
            result = self.api_client.save_basic_details(user_id, data)
            return json.dumps(result)
        except Exception as e:
            logger.error(f"Error processing prefill data: {e}")
            if 'user_id' in locals() and user_id:
                return json.dumps({"userId": user_id, "error": str(e)})
            else:
                return json.dumps({"error": str(e)})

    def process_address_data(self, session_id: str) -> str:
        """
        Extract address information from prefill data and save it using save_address_details.
        Looks for 'Primary' address type and extracts postal code (pincode) and address line.
        If pincode is available, calls state_and_city_by_pincode API to get accurate city and state.

        Args:
            input_str: JSON string with userId or userId and prefill_data

        Returns:
            Save result as JSON string
        """
        user_id = None  # Ensure user_id is always defined
        try:
            if not session_id:
                return "Session ID is required"

            session = SessionManager.get_session_from_db(session_id)
            if not session:
                return "Session not found"

            user_id = session.get("data", {}).get("userId")

            # Get prefill data from session if available
            prefill_data = None
            if session_id:
                session = SessionManager.get_session_from_db(session_id)
                if session and "data" in session:
                    session_data = session["data"]
                    # Try to get from data.api_responses.get_prefill_data first
                    api_responses = session_data.get("api_responses", {})
                    prefill_api_result = api_responses.get("get_prefill_data")
                    if prefill_api_result and isinstance(prefill_api_result, dict):
                        # Try to get the nested response
                        prefill_data = prefill_api_result.get("data", {}).get("response")
                    # Fallback to prefill_api_response if not found above
                    if not prefill_data and "prefill_api_response" in session_data:
                        prefill_data = session_data["prefill_api_response"]

            # Extract address information
            address_data = {}

            # Check if it's already in the right format
            if isinstance(prefill_data, dict) and "address" in prefill_data and isinstance(prefill_data["address"], list):
                address_list = prefill_data["address"]
                primary_address = None

                # First, try to find address with Type "Primary" or "Permanent"
                for addr in address_list:
                    addr_type = addr.get("Type", "").lower()
                    if addr_type in ["primary", "permanent"]:
                        primary_address = addr
                        break

                # If no primary address found, use the first one in the list
                if not primary_address and address_list:
                    primary_address = address_list[0]

                if primary_address:
                    # Extract address details
                    address_data["address"] = primary_address.get("Address", "")
                    address_data["pincode"] = primary_address.get("Postal", "")
                    address_data["state"] = primary_address.get("State", "")

                    # Clean up the pincode if needed (ensure it's a 6-digit code)
                    if address_data["pincode"] and len(address_data["pincode"]) > 0:
                        # Make sure it's 6 digits (if shorter, pad with zeros)
                        pincode = address_data["pincode"].strip()
                        if pincode.isdigit() and len(pincode) <= 6:
                            address_data["pincode"] = pincode.zfill(6)

                            # If we have a valid pincode, get city and state from API
                            try:
                                pincode_data = self.api_client.state_and_city_by_pincode(address_data["pincode"])
                                logger.info(f"Pincode API response for pincode {address_data['pincode']}: {pincode_data}")
                                city_set = False
                                if pincode_data and pincode_data.get("status") == "success":
                                    # Only update if we get valid non-null data
                                    if pincode_data.get("city") and pincode_data["city"] is not None:
                                        address_data["city"] = pincode_data["city"]
                                        city_set = True
                                    if pincode_data.get("state") and pincode_data["state"] is not None:
                                        address_data["state"] = pincode_data["state"]
                                # If city is not set from API, use last word of address as city
                                if not city_set:
                                    address_str = address_data.get("address", "")
                                    if address_str:
                                        # Split address by whitespace and take last word
                                        address_words = address_str.strip().split()
                                        if address_words:
                                            address_data["city"] = address_words[-1]
                            except Exception as e:
                                logger.warning(f"Failed to get city/state from pincode API: {e}")
                                # If API call fails, try to set city from address as fallback
                                address_str = address_data.get("address", "")
                                if address_str:
                                    address_words = address_str.strip().split()
                                    if address_words:
                                        address_data["city"] = address_words[-1]

                    logger.info(f"Extracted address data: {address_data}")

                    # Store the extracted address data in session
                    if session_id:
                        SessionManager.update_session_data_field(session_id, "data.extracted_address_data", address_data)

                    # Save the address details
                    result = self.api_client.save_address_details(user_id, address_data)
                    permanent_result = self.api_client.save_permanent_address_details(user_id, address_data)
                    logger.info(f"Permanent address details saved: {permanent_result}")

                    # Store the API response
                    if session_id:
                        SessionManager.update_session_data_field(session_id, "data.api_responses.process_address_data", result)

                    return json.dumps(result)
                else:
                    return json.dumps({"error": "No address found in prefill data"})
            else:
                return json.dumps({"error": "Prefill data doesn't contain address information in expected format"})

        except Exception as e:
            logger.error(f"Error processing address data: {e}")
            return json.dumps({
                "error": f"Error processing address data: {str(e)}",
                "userId": user_id
            })
        
        
    def pan_verification(self, session_id: str) -> str:
        """
        Verify PAN details for a user
        
        Args:
            session_id: Session identifier
        
        Returns:
            Verification result as JSON string
        """
        try:
            user_id = None  # Initialize user_id variable
            
            # Try to get user ID from session
            if session_id:
                session = SessionManager.get_session_from_db(session_id)
                if session and session.get("data", {}).get("userId"):
                    user_id = session["data"]["userId"]
            
            if not user_id:
                return json.dumps({"status": 400, "error": "User ID is required for PAN verification"})
            
            logger.info(f"Performing PAN verification for user ID: {user_id}")
            result = self.api_client.pan_verification(user_id)
        
            if session_id:
                SessionManager.update_session_data_field(session_id, "data.api_responses.pan_verification", result)
            return json.dumps({"status": 200, "data": result})
                
        except Exception as e:
            logger.error(f"Error verifying PAN: {e}")
            # Return a clear error response that the LLM should not ignore
            return json.dumps({
                "status": 500,
                "error": f"PAN verification failed: {str(e)}",
                "should_stop": True  # Flag to indicate this should stop the flow
            })

    def save_additional_user_details(self, input_str: str, session_id: str) -> str:
        """
        Save additional user details collected after bureau decision
        
        Args:
            input_str: JSON string with additional user details
            
        Returns:
            Confirmation message
        """
        try:
            data = json.loads(input_str)
            
            session = SessionManager.get_session_from_db(session_id)
            if not session:
                return "Session ID not found or invalid"
            
            # Extract additional details
            employment_type = data.get('employment_type')
            marital_status = data.get('marital_status')
            education_qualification = data.get('education_qualification')
            treatment_reason = data.get('treatment_reason')
            organization_name = data.get('organization_name', '')
            business_name = data.get('business_name', '')
            workplace_pincode = data.get('workplacePincode', '')
            
            # Create additional_details field if it doesn't exist
            current_additional_details = {}
            current_session = SessionManager.get_session_from_db(session_id)
            if current_session and "data" in current_session and "additional_details" in current_session["data"]:
                current_additional_details = current_session["data"]["additional_details"]
            
            # Update additional details
            additional_details = {
                "employment_type": employment_type,
                "marital_status": marital_status,
                "education_qualification": education_qualification,
                "treatment_reason": treatment_reason,
                "workplacePincode": workplace_pincode
            }
            
            # Add organization or business name based on employment type
            if employment_type == "SALARIED" and organization_name:
                additional_details["organization_name"] = organization_name
            elif employment_type == "SELF_EMPLOYED" and business_name:
                additional_details["business_name"] = business_name
                
            # Merge with existing additional details
            current_additional_details.update(additional_details)
                
            # Use update_session_data_field to preserve existing API audit trail data
            SessionManager.update_session_data_field(session_id, "data.additional_details", current_additional_details)
            
            # Get user ID from current session (fetch fresh data)
            current_session = SessionManager.get_session_from_db(session_id)
            user_id = None
            if current_session and "data" in current_session:
                user_id = current_session["data"].get("userId")
            
            # If we have a user ID, send employment details to API
            if user_id:
                employment_data = self._process_employment_data_from_additional_details(session_id)
                if employment_data:
                    try:
                        self.api_client.save_employment_details(user_id, employment_data)
                        # print(f"Successfully saved employment details for user {user_id}: {result}")
                        logger.info(f"Successfully saved employment details for user {user_id}: {employment_data}")
                    except Exception as e:
                        logger.error(f"Error saving employment details for user {user_id}: {e}")

            if user_id:
                loan_data = self._process_loan_data_from_additional_details(session_id)
                if loan_data:
                    try:
                        # Convert loan_data to JSON string for save_loan_details
                        self.api_client.save_loan_details_again(user_id, loan_data)
                        # print(f"Successfully saved loan details for user {user_id}: {result}")
                        logger.info(f"Successfully saved loan details for user {user_id}")

                        # logger.info(f"Successfully saved loan details for user {user_id}: {loan_data}")
                    except Exception as e:
                        logger.error(f"Error saving loan details for user {user_id}: {e}")

            if user_id:
                data = self._process_basic_details_from_additional_details(session_id)
                if data:
                    try:
                        self.api_client.save_basic_details(user_id, data)
                        # print(f"Successfully saved basic details for user {user_id}: {result}")
                        logger.info(f"Successfully saved basic details for user {user_id}: {data}")
                    except Exception as e:
                        logger.error(f"Error saving basic details for user {user_id}: {e}")

            return f"Additional details saved successfully for session {session_id}"
        except Exception as e:
            logger.error(f"Error saving additional user details: {e}")
            return f"Error saving details: {str(e)}"

    def _handle_additional_details_collection(self, session_id: str, message: str) -> str:
        """
        Handle the collection of additional details after bureau decision
        
        Args:
            session_id: Session identifier
            message: User message
            
        Returns:
            AI response message
        """
        import json
        try:
            session = SessionManager.get_session_from_db(session_id)
            if not session:
                logger.error(f"Session {session_id} not found")
                return "Session not found. Please start a new conversation."
            
            # Ensure additional_details exists in session data
            if "additional_details" not in session["data"]:
                session["data"]["additional_details"] = {}
                
            additional_details = session["data"]["additional_details"]
            
            # Keep track of the current collection step
            # This is stored in session data to remember where we are in the collection flow
            collection_step = session["data"].get("collection_step", "employment_type")
            
            # Log current step for debugging
            logger.info(f"Session {session_id}: Processing step '{collection_step}' with message: {message.strip()}")
            
            # Function to save the current collection step and refresh session
            def update_collection_step(new_step):
                # Use update_session_data_field to preserve existing data
                SessionManager.update_session_data_field(session_id, "data.collection_step", new_step)
                SessionManager.update_session_data_field(session_id, "status", "collecting_additional_details")
                logger.info(f"Session {session_id}: Updated collection step to '{new_step}'")
            
            # Handle employment type input (first step)
            if collection_step == "employment_type":
                # Check for both number and word inputs
                if "1" in message or "salaried" in message.lower():
                    additional_details["employment_type"] = "SALARIED"
                    selected_option = "SALARIED"
                elif "2" in message or "self" in message.lower() and "employed" in message.lower():
                    additional_details["employment_type"] = "SELF_EMPLOYED"
                    selected_option = "SELF_EMPLOYED"
                else:
                    return "Please select a valid option for Employment Type: 1. SALARIED or 2. SELF_EMPLOYED"
                
                # Update session data with employment type using update_session_data_field
                SessionManager.update_session_data_field(session_id, "data.additional_details", additional_details)
                
                # Update collection step and ask for marital status
                update_collection_step("marital_status")
                return f"""You selected: {selected_option}

What is the Marital Status of the patient?
1. Married
2. Unmarried/Single\n
please Enter input 1 or 2 only"""
            
            # Handle marital status input
            elif collection_step == "marital_status":
                # Check for both number and word inputs
                if "1" in message or "married" in message.lower():
                    additional_details["marital_status"] = "1"
                    selected_option = "Married"
                elif "2" in message or "unmarried" in message.lower() or "single" in message.lower():
                    additional_details["marital_status"] = "2"
                    selected_option = "Unmarried/Single"
                else:
                    return "Please select a valid option for Marital Status: 1. Married or 2. Unmarried/Single"
                
                # Update session data with marital status using update_session_data_field
                SessionManager.update_session_data_field(session_id, "data.additional_details", additional_details)
                
                # Update collection step and ask for education qualification
                update_collection_step("education_qualification")
                return f"""You selected: {selected_option}

What is the Education Qualification of the patient?
1. Less than 10th
2. Passed 10th
3. Passed 12th
4. Diploma
5. Graduation
6. Post graduation
7. P.H.D\n
Please Enter input between 1 to 7 only"""
            
            # Handle education qualification input
            elif collection_step == "education_qualification":
                education_options = {
                    "1": "Less than 10th",
                    "2": "Passed 10th", 
                    "3": "Passed 12th",
                    "4": "Diploma",
                    "5": "Graduation",
                    "6": "Post graduation",
                    "7": "P.H.D"
                }
                
                # Check for both number and word inputs
                selected_key = None
                message_lower = message.lower().strip()
                
                # First check if it's a number
                if message.strip() in education_options:
                    selected_key = message.strip()
                # Then check for word matches
                elif "less" in message_lower and "10th" in message_lower:
                    selected_key = "1"
                elif "passed 10th" in message_lower or "10th" in message_lower:
                    selected_key = "2"
                elif "passed 12th" in message_lower or "12th" in message_lower:
                    selected_key = "3"
                elif "diploma" in message_lower:
                    selected_key = "4"
                elif "graduation" in message_lower and "post" not in message_lower:
                    selected_key = "5"
                elif "post graduation" in message_lower or "postgraduation" in message_lower:
                    selected_key = "6"
                elif "phd" in message_lower or "p.h.d" in message_lower:
                    selected_key = "7"
                
                if selected_key:
                    additional_details["education_qualification"] = selected_key
                    selected_option = education_options[selected_key]
                else:
                    return "Please select a valid option for Education Qualification (1-7)"
                
                # Update session data with education qualification using update_session_data_field
                SessionManager.update_session_data_field(session_id, "data.additional_details", additional_details)
                
                # Update collection step and ask for treatment reason
                update_collection_step("treatment_reason")
                return f"""You selected: {selected_option}

What is the name of treatment?"""
            
            # Handle treatment reason input
            elif collection_step == "treatment_reason":
                additional_details["treatment_reason"] = message.strip()
                
                # Update session data with treatment reason using update_session_data_field
                SessionManager.update_session_data_field(session_id, "data.additional_details", additional_details)

                # Check if employment_type is SALARIED and if employment_verification API response is status 200
                if additional_details.get("employment_type") == "SALARIED":
                    # Fetch session to get api_responses
                    session = SessionManager.get_session_from_db(session_id)
                    session_data = session.get("data", {}) if session else {}
                    api_responses = session_data.get("api_responses", {})
                    employment_verification = api_responses.get("get_employment_verification")
                    organization_name = None

                    # Check if employment_verification is status 200 and try to extract organization name
                    if (
                        employment_verification
                        and isinstance(employment_verification, dict)
                        and employment_verification.get("status") == 200
                    ):
                        data_field = employment_verification.get("data", {})
                        response_body = data_field.get("responseBody")
                        if response_body:
                            try:
                                import json
                                response_json = json.loads(response_body)
                                # Traverse to result > result > summary > recentEmployerData > establishmentName
                                result_outer = response_json.get("result", {})
                                result_inner = result_outer.get("result", {})
                                summary = result_inner.get("summary", {})
                                recent_employer_data = summary.get("recentEmployerData", {})
                                establishment_name = recent_employer_data.get("establishmentName")
                                if establishment_name:
                                    organization_name = establishment_name
                            except Exception as parse_exc:
                                logger.warning(f"Could not parse establishmentName from employment_verification: {parse_exc}")

                    if organization_name:
                        additional_details["organization_name"] = organization_name
                        # Update session data with organization name
                        SessionManager.update_session_data_field(session_id, "data.additional_details", additional_details)
                        # Skip asking for organization name, go directly to workplace pincode
                        update_collection_step("workplace_pincode")
                        return f"""Treatment reason noted: {message.strip()}

What is the workplace/office pincode? (This is different from your home address pincode)
Please enter 6 digits:"""
                    else:
                        # If not found, ask for organization name as usual
                        additional_details["organization_name"] = ""  # Initialize organization name
                        update_collection_step("organization_name")
                        return f"""Treatment reason noted: {message.strip()}

What is the Organization Name where the patient works?"""
                else:
                    additional_details["business_name"] = ""  # Initialize business name
                    update_collection_step("business_name")
                    return f"""Treatment reason noted: {message.strip()}

What is the Business Name of the patient?"""
            
            # Handle organization name input (for SALARIED)
            elif collection_step == "organization_name":
                additional_details["organization_name"] = message.strip()
                
                # Update session data using update_session_data_field
                SessionManager.update_session_data_field(session_id, "data.additional_details", additional_details)
                
                # Update collection step to ask for workplace pincode
                update_collection_step("workplace_pincode")
                return f"""Organization name noted: {message.strip()}

What is the workplace/office pincode? (This is different from your home address pincode - we need the pincode where you work)
Please enter 6 digits:"""
            
            # Handle business name input (for SELF_EMPLOYED)
            elif collection_step == "business_name":
                additional_details["business_name"] = message.strip()
                
                # Update session data using update_session_data_field
                SessionManager.update_session_data_field(session_id, "data.additional_details", additional_details)
                
                # Update collection step to ask for workplace pincode
                update_collection_step("workplace_pincode")
                return f"""Business name noted: {message.strip()}

What is your business location pincode? (This is different from your home address pincode - we need the pincode where your business is located)
Please enter 6 digits:"""

            # Handle workplace pincode input
            elif collection_step == "workplace_pincode":
                # Validate pincode (6 digit number)
                pincode = message.strip()
                if not pincode.isdigit() or len(pincode) != 6:
                    return "Please enter a valid 6-digit workplace pincode (numbers only)."
                
                additional_details["workplacePincode"] = pincode
                
                # Update session data using update_session_data_field
                SessionManager.update_session_data_field(session_id, "data.additional_details", additional_details)
                
                # Mark collection as complete
                update_collection_step("complete")
                
                # Save all collected details using the tool
                # Make sure to create a new copy to avoid reference issues
                details_to_save = dict(additional_details)
                result = self.save_additional_user_details(json.dumps(details_to_save), session_id)
                
                # Use update_session_data_field to preserve existing data instead of overwriting
                SessionManager.update_session_data_field(session_id, "status", "additional_details_completed")
                SessionManager.update_session_data_field(session_id, "data.details_collection_timestamp", datetime.now().isoformat())
                
                # Get profile link to show to the user
                profile_link = self._get_profile_link(session_id)

                # Check if doctor is mapped by FIBE
                doctor_id = session["data"].get("doctorId") or session["data"].get("doctor_id")
                logger.info(f"Session {session_id}: Doctor ID: {doctor_id}")
                fibe_link_to_display = None  # Initialize a variable to hold the Fibe link if applicable
                
                if doctor_id:
                    try:
                        # Check if the method exists before calling it
                        if hasattr(self.api_client, 'check_doctor_mapped_by_nbfc'):
                            check_doctor_mapped_by_nbfc_response = self.api_client.check_doctor_mapped_by_nbfc(doctor_id)
                            logger.info(f"Session {session_id}: Check doctor mapped by FIBE response for doctor_id {doctor_id}: {json.dumps(check_doctor_mapped_by_nbfc_response)}")

                            # Handle both status 200 and non-500 statuses that indicate success
                            if check_doctor_mapped_by_nbfc_response.get("status") == 200:
                                doctor_mapped_by_nbfc = check_doctor_mapped_by_nbfc_response.get("data")
                                if doctor_mapped_by_nbfc == "true":
                                    logger.info(f"Session {session_id}: Doctor {doctor_id} is mapped by FIBE. Proceeding to FIBE flow.")
                                    
                                    # Doctor is mapped, get user_id and proceed with FIBE flow
                                    user_id = session["data"].get("userId")
                                    if user_id:
                                        try:
                                            # Call profile_ingestion_for_fibe API first
                                            profile_ingestion_response = self.api_client.profile_ingestion_for_fibe(user_id)
                                            logger.info(f"Session {session_id}: Fibe profile ingestion response for user_id {user_id}: {json.dumps(profile_ingestion_response) if profile_ingestion_response else 'None'}")
                                            
                                            # Store the API response in session data
                                            SessionManager.update_session_data_field(session_id, "data.api_responses.profile_ingestion_for_fibe", profile_ingestion_response)

                                            # Store potential fibe link from profile ingestion
                                            potential_fibe_link = None
                                            if profile_ingestion_response and isinstance(profile_ingestion_response, dict):
                                                response_status = profile_ingestion_response.get("status")
                                                if response_status == 200:
                                                    ingestion_data = profile_ingestion_response.get("data")
                                                    if ingestion_data and isinstance(ingestion_data, dict):
                                                        potential_fibe_link = ingestion_data.get("bitlyUrl")
                                                        if potential_fibe_link:
                                                            logger.info(f"Session {session_id}: Retrieved Fibe Bitly URL for user_id {user_id}: {potential_fibe_link}")
                                                        else:
                                                            logger.warning(f"Session {session_id}: No bitlyUrl found in Fibe profile ingestion response for user_id {user_id}: {ingestion_data}")
                                                    else:
                                                        lead_status = ingestion_data.get('leadStatus') if isinstance(ingestion_data, dict) else "N/A"
                                                        logger.info(f"Session {session_id}: Fibe profile ingestion for user_id {user_id} did not result in APPROVED leadStatus. Status: {lead_status}")
                                                else:
                                                    logger.error(f"Session {session_id}: Fibe profile ingestion API call failed for user_id {user_id}. Status: {response_status}")
                                            else:
                                                logger.error(f"Session {session_id}: Fibe profile ingestion API call returned invalid response for user_id {user_id}. Response: {profile_ingestion_response}")

                                            # Now call check_fibe_flow API
                                            check_fibe_response = self.api_client.check_fibe_flow(user_id)
                                            logger.info(f"Session {session_id}: Fibe flow check response for user_id {user_id}: {json.dumps(check_fibe_response)}")

                                            # Store the API response in session data
                                            SessionManager.update_session_data_field(session_id, "data.api_responses.check_fibe_flow", check_fibe_response)

                                            # Process based on check_fibe_flow response
                                            if check_fibe_response.get("status") == 200:
                                                fibe_status_data = check_fibe_response.get("data")
                                                if fibe_status_data == "GREEN":
                                                    logger.info(f"Session {session_id}: Fibe flow is GREEN for user_id {user_id}. Using Fibe link.")
                                                    # Use the fibe link for GREEN status
                                                    fibe_link_to_display = potential_fibe_link
                                                elif fibe_status_data == "AMBER":
                                                    logger.info(f"Session {session_id}: Fibe flow is AMBER for user_id {user_id}. Using Fibe link.")
                                                    # Use the fibe link for AMBER status as well
                                                    fibe_link_to_display = potential_fibe_link
                                                elif fibe_status_data == "RED":
                                                    logger.info(f"Session {session_id}: Fibe flow is RED (REJECTED) for user_id {user_id}. Using profile link.")
                                                else:
                                                    logger.warning(f"Session {session_id}: Fibe flow check for user_id {user_id} returned an unexpected data value: {fibe_status_data}. Using profile link.")
                                            else:
                                                logger.warning(f"Session {session_id}: Fibe flow check API call failed or returned non-200 status for user_id {user_id}. Using profile link.")
                                        
                                        except Exception as e:
                                            logger.error(f"Session {session_id}: Exception during Fibe flow processing for user_id {user_id}: {e}", exc_info=True)
                                    else:
                                        logger.warning(f"Session {session_id}: 'userId' not found in session data. Skipping Fibe flow.")
                                else:
                                    logger.info(f"Session {session_id}: Doctor {doctor_id} is not mapped by FIBE (status: {doctor_mapped_by_nbfc}). Skipping Fibe flow.")
                            elif check_doctor_mapped_by_nbfc_response.get("status") == 500:
                                logger.warning(f"Session {session_id}: Check doctor mapped by FIBE API returned status 500 for doctor_id {doctor_id}. Falling back to profile link.")
                            else:
                                logger.warning(f"Session {session_id}: Check doctor mapped by FIBE API call failed for doctor_id {doctor_id}. Status: {check_doctor_mapped_by_nbfc_response.get('status')}")
                        else:
                            logger.warning(f"Session {session_id}: check_doctor_mapped_by_nbfc method not available in API client. Falling back to profile link.")
                    except Exception as e:
                        logger.error(f"Session {session_id}: Exception during doctor mapping check for doctor_id {doctor_id}: {e}", exc_info=True)
                else:
                    logger.warning(f"Session {session_id}: Doctor ID not found in session data. Skipping FIBE flow.")

                # Determine which link to return - always fallback to profile_link if fibe_link_to_display is None
                link_to_display = fibe_link_to_display if fibe_link_to_display else profile_link

                # Use the new centralized decision logic
                decision_result = self._determine_loan_decision(session_id, profile_link, fibe_link_to_display)
                decision_status = decision_result["status"]
                link_to_display = decision_result["link"]
                
                # Only show link if not rejected
                if decision_status == "REJECTED":
                    return f"""Workplace pincode noted: {pincode}

Thank you! Your application is now complete. Your Loan application decision: {decision_status}."""
                else:
                    return f"""Workplace pincode noted: {pincode}
             
Thank you! Your application is now complete. Loan application decision: {decision_status}. 
Please check your application status by visiting the following:
{link_to_display}"""
            
            # If collection is complete, give a final message
            elif collection_step == "complete":
                return "All required information has been collected. Thank you for providing the details."
            
            # Fallback for unknown state
            else:
                return "I'm not sure what information to collect next. Please start a new session."
                
        except Exception as e:
            logger.error(f"Error handling additional details collection: {e}")
            return "There was an error processing your information. Please try again."

    def _get_profile_link(self, session_id: str) -> str:
        """
        Get the profile completion link for the user
        
        Args:
            session_id: Session identifier
            
        Returns:
            Profile completion link URL (shortened)
        """  
        try:
            if not session_id:
                logger.error(f"Session ID not found")
                return "Session ID not found"
            
            session = SessionManager.get_session_from_db(session_id)
    
            # Get doctor ID from session
            doctor_id = session["data"].get("doctorId") or session["data"].get("doctor_id")
            
            # Call API to get profile completion link
            profile_link_response = self.api_client.get_profile_completion_link(doctor_id)
            logger.info(f"Profile completion link response: {json.dumps(profile_link_response)}")
            
            # Extract link from response
            if isinstance(profile_link_response, dict) and profile_link_response.get("status") == 200:
                profile_link = profile_link_response.get("data", "")
                profile_link = Helper.clean_url(profile_link)
            
                session["data"]["profile_completion_link"] = profile_link  # Shorten the URL before returning
                
                short_link = shorten_url(profile_link)
                logger.info(f"Shortened profile link: {short_link}")
                
                return short_link
        
        except Exception as e:
            logger.error(f"Error getting profile completion link: {e}")
            fallback_url = "https://carepay.money/patient/Gurgaon/Nikhil_Dental_Clinic/Nikhil_Salkar/e71779851b144d1d9a25a538a03612fc/"
            return Helper.clean_url(fallback_url)

    def _process_employment_data_from_additional_details(self, session_id: str) -> Dict[str, Any]:
        """
        Process employment data from additional details collected
        
        Args:
            session_id: Session identifier
            
        Returns:
            Employment data dict ready for API
        """
        try:
            session = SessionManager.get_session_from_db(session_id)
            if not session:
                logger.error(f"Session {session_id} not found")
                return {}
                
            additional_details = session["data"].get("additional_details", {})
            session_data = session["data"]
            
            # Create employment data structure
            employment_data = {}

            if "monthlyIncome" in session_data:
                employment_data["monthlyFamilyIncome"] = session_data["monthlyIncome"]
            elif "monthlyFamilyIncome" in session_data:
                employment_data["monthlyFamilyIncome"] = session_data["monthlyFamilyIncome"]

            if "monthlyIncome" in session_data:
                employment_data["netTakeHomeSalary"] = session_data["monthlyIncome"]
            
            # Map employment type
            if additional_details.get("employment_type"):
                employment_data["employmentType"] = additional_details["employment_type"]
            
            # Map organization or business name
            if employment_data.get("employmentType") == "SALARIED" and additional_details.get("organization_name"):
                employment_data["organizationName"] = additional_details["organization_name"]
            elif employment_data.get("employmentType") == "SELF_EMPLOYED" and additional_details.get("business_name"):
                employment_data["nameOfBusiness"] = additional_details["business_name"]
                
            # Map workplace pincode if available
            if additional_details.get("workplacePincode"):
                employment_data["workplacePincode"] = additional_details["workplacePincode"]
            
            # Return the employment data for API
            return employment_data
            
        except Exception as e:
            logger.error(f"Error processing employment data from additional details: {e}")
            return {}

    def _process_loan_data_from_additional_details(self, session_id: str) -> Dict[str, Any]:
        """
        Process loan data from additional details collected
        
        Args:
            session_id: Session identifier

        Returns:
            Loan data dict ready for API
        """
        try:
            # Get session from database instead of self.sessions
            session = SessionManager.get_session_from_db(session_id)
            if not session:
                logger.error(f"Session {session_id} not found")
                return {}
                
            additional_details = session["data"].get("additional_details", {})
            user_id = session["data"].get("userId")
            session_data = session["data"]
            
            # Create loan data structure with required fields
            loan_data = {
                "userId": user_id
            }
            
            # Add fullName from session data
            if "name" in session_data:
                loan_data["fullName"] = session_data["name"]
            elif "fullName" in session_data:
                loan_data["fullName"] = session_data["fullName"]

            if "doctor_id" in session_data:
                loan_data["doctorId"] = session_data["doctor_id"]
            elif "doctorId" in session_data:
                loan_data["doctorId"] = session_data["doctorId"]

            if "doctor_name" in session_data:
                loan_data["doctorName"] = session_data["doctor_name"]
            elif "doctorName" in session_data:
                loan_data["doctorName"] = session_data["doctorName"]
            
            # Add treatment cost from session data
            if "treatmentCost" in session_data:
                loan_data["treatmentCost"] = session_data["treatmentCost"]
            
            # Map treatment reason as loanReason
            if "treatment_reason" in additional_details:
                loan_data["loanReason"] = additional_details["treatment_reason"]

            # Return the loan data for API
            return loan_data
        
        except Exception as e:
            logger.error(f"Error processing loan data from additional details: {e}")
            return {}
        

    def _process_basic_details_from_additional_details(self, session_id: str) -> Dict[str, Any]:
        """
        Process basic details from additional details collected
        
        Args:
            session_id: Session identifier

        Returns:
            Basic details dict ready for API
        """
        try:
            session = SessionManager.get_session_from_db(session_id)
            if not session:
                logger.error(f"Session {session_id} not found")
                return {}
                
            additional_details = session["data"].get("additional_details", {})  
            user_id = session["data"].get("userId")
            session_data = session["data"]
         
            # Create basic details structure with userId
            basic_details = {
                "userId": user_id
            }

            if "name" in session_data:
                basic_details["fullName"] = session_data["name"]
            elif "fullName" in session_data:
                basic_details["fullName"] = session_data["fullName"]
            
            if "phoneNumber" in session_data:
                basic_details["mobileNumber"] = session_data["phoneNumber"]
            elif "phone" in session_data:
                basic_details["mobileNumber"] = session_data["phone"]
            
            # Map marital status: 1 -> Yes, 2 -> No
            if "marital_status" in additional_details:
                marital_status_map = {
                    "1": "Yes",
                    "2": "No"
                }
                basic_details["maritalStatus"] = marital_status_map.get(additional_details["marital_status"], additional_details["marital_status"])
            
            # Map education qualification to appropriate values
            if "education_qualification" in additional_details:
                education_level_map = {
                    "1": "LESS THAN 10TH",
                    "2": "PASSED 10TH",
                    "3": "PASSED 12TH",
                    "4": "DIPLOMA",
                    "5": "GRADUATION",
                    "6": "POST GRADUATION",
                    "7": "P.H.D."
                }
                basic_details["educationLevel"] = education_level_map.get(additional_details["education_qualification"], additional_details["education_qualification"])
            
            return basic_details

        except Exception as e:
            logger.error(f"Error processing basic details from additional details: {e}")
            return {}

    def _create_session_aware_tools(self, session_id: str):
        """
        Create tools that are aware of the current session_id
        
        Args:
            session_id: Current session identifier
            
        Returns:
            List of tools with session_id bound
        """
        return [
            StructuredTool.from_function(
                func=lambda fullName, phoneNumber, treatmentCost, monthlyIncome: self.store_user_data_structured(fullName, phoneNumber, treatmentCost, monthlyIncome, session_id),
                name="store_user_data",
                description="Store user data in session with the four parameters: fullName, phoneNumber, treatmentCost, monthlyIncome",
            ),
            Tool(
                name="get_user_id_from_phone_number",
                func=lambda phone_number: self.get_user_id_from_phone_number(phone_number, session_id),
                description="Get userId from response of API call get_user_id_from_phone_number",
            ),
            Tool(
                name="save_basic_details",
                func=lambda session_id: self.save_basic_details(session_id),
                description="Save user's basic personal details. Call this tool using session_id ",
            ),
            StructuredTool.from_function(
                func=lambda fullName, treatmentCost, userId: self.save_loan_details_structured(fullName, treatmentCost, userId, session_id),
                name="save_loan_details",
                description="Save user's loan details with fullName, treatmentCost, and userId parameters.",
            ),
            Tool(
                name="check_jp_cardless",
                func=lambda session_id: self.check_jp_cardless(session_id),
                description="Check eligibility for Juspay Cardless",
            ),
            Tool(
                name="get_prefill_data",
                func=lambda user_id=None: self.get_prefill_data(user_id, session_id),
                description="Get prefilled user data from user ID",
            ),
            
             Tool(
                name="process_prefill_data",
                func=lambda session_id : self.process_prefill_data_for_basic_details(session_id),
                description="Convert prefill data from get_prefill_data_for_basic_details to a properly formatted JSON for save_basic_details. Call this tool using session_id.",
            ),
            Tool(
                name="process_address_data",
                func=lambda session_id: self.process_address_data(session_id),
                description="Extract address information from prefill data and save it using save_address_details. Call this after process_prefill_data. Must include session_id parameter.",
            ),
            Tool(
                name="pan_verification",
                func=lambda session_id: self.pan_verification(session_id),
                description="Verify PAN details for a user using session_id",
            ),
            Tool(
                name="get_employment_verification",
                func=lambda session_id: self.get_employment_verification(session_id),
                description="Get employment verification data using session_id",
            ),
           
            Tool(
                name="save_employment_details",
                func=lambda session_id: self.save_employment_details(session_id),
                description="Save user's employment details using session_id",
            ),
            

            Tool(
                name="get_bureau_decision",
                func=lambda session_id: self.get_bureau_decision(session_id),
                description="Get bureau decision for loan application using session_id. CRITICAL: The response from this tool is the FINAL formatted message that MUST be returned to the user EXACTLY as provided without any modifications.   ",
            ),
            Tool(
                name="get_session_data",
                func=lambda: self.get_session_data(session_id),
                description="Get current session data using session_id",
            ),
            
            Tool(
                name="get_profile_link",
                func=lambda session_id: self._get_profile_link(session_id),
                description="Get profile link for a user using session_id",
            ),
            Tool(
                name="handle_pan_card_number",
                func=lambda pan_number: self.handle_pan_card_number(pan_number, session_id),
                description="Handle PAN card number input and save it to the system. Use this when user provides their PAN card number.",
            ),
            Tool(
                name="handle_email_address",
                func=lambda email_address: self.handle_email_address(email_address, session_id),
                description="Handle email address input and save it to the system. Use this when user provides their email address.",
            ),
            Tool(
                name="save_gender_details",
                func=lambda gender: self.save_gender_details(gender, session_id),
                description="Save user's gender details. Use this when user provides their gender information.",
            ),
            Tool(
                name="save_marital_status_details",
                func=lambda marital_status: self.save_marital_status_details(marital_status, session_id),
                description="Save user's marital status details. Use this when user provides their marital status information.",
            ),
            Tool(
                name="save_education_level_details",
                func=lambda education_level: self.save_education_level_details(education_level, session_id),
                description="Save user's education level details. Use this when user provides their education level information.",
            ),
            Tool(
                name="correct_treatment_reason",
                func=lambda new_treatment_reason: self.correct_treatment_name(new_treatment_reason, session_id),
                description="Correct/update the treatment name in the loan application. Use this when user wants to change their treatment name. ONLY works after application completion (status: additional_details_completed).",
            ),
            Tool(
                name="correct_treatment_cost",
                func=lambda new_treatment_cost: self.correct_treatment_cost(new_treatment_cost, session_id),
                description="Correct/update the treatment cost in the loan application. Use this when user wants to change their treatment cost (must be >= ₹3,000). ONLY works after application completion (status: additional_details_completed).",
            ),
            Tool(
                name="correct_date_of_birth",
                func=lambda new_date_of_birth: self.correct_date_of_birth(new_date_of_birth, session_id),
                description="Correct/update the date of birth in the user profile. Use this when user wants to change their date of birth (format: YYYY-MM-DD). ONLY works after application completion (status: additional_details_completed).",
            ),
        ]

    def _determine_loan_decision(self, session_id: str, profile_link: str, fibe_link: str = None) -> Dict[str, str]:
        """
        Determine loan decision based on the complete decision flow:
        
        Decision Flow:
        1. If Fibe GREEN -> APPROVED with Fibe link
        2. If Fibe AMBER:
           - If bureau APPROVED -> APPROVED with profile link
           - Otherwise -> INCOME_VERIFICATION_REQUIRED with Fibe link
        3. If Fibe RED or profile ingestion 500 error -> Fall back to bureau decision with profile link
        4. If no Fibe status -> Use bureau decision with profile link
        5. If no decisions available -> PENDING with profile link
        
        Args:
            session_id: Session identifier
            profile_link: Profile completion link
            fibe_link: Fibe completion link (optional)
            
        Returns:
            Dictionary with 'status' and 'link' keys
        """
        try:
            session = SessionManager.get_session_from_db(session_id)
            if not session:
                logger.error(f"Session {session_id} not found")
                return {"status": "PENDING", "link": profile_link}
            
            # Get Fibe and bureau decisions from session
            api_responses = session["data"].get("api_responses", {})
            check_fibe_flow = api_responses.get("check_fibe_flow")
            profile_ingestion = api_responses.get("profile_ingestion_for_fibe")
            bureau_decision = session["data"].get("bureau_decision_details")
            
            fibe_status = None
            bureau_status = None
            
            # Check for profile ingestion 500 error
            if profile_ingestion and profile_ingestion.get("status") == 500:
                logger.info(f"Session {session_id}: Profile ingestion returned 500 error - treating as RED status")
                fibe_status = "RED"
            # Extract Fibe status if no 500 error
            elif check_fibe_flow and check_fibe_flow.get("status") == 200:
                fibe_status = check_fibe_flow.get("data")
                logger.info(f"Session {session_id}: Fibe status: {fibe_status}")
            
            # Extract bureau status
            if bureau_decision:
                bureau_status = bureau_decision.get("status")
                logger.info(f"Session {session_id}: Bureau status: {bureau_status} (type: {type(bureau_status)})")
                logger.info(f"Session {session_id}: Full bureau decision: {bureau_decision}")
                
                # Debug: Check exact string matching
                if bureau_status:
                    logger.info(f"Session {session_id}: Bureau status checks:")
                    logger.info(f"  - Exact match 'INCOME_VERIFICATION_REQUIRED': {bureau_status == 'INCOME_VERIFICATION_REQUIRED'}")
                    logger.info(f"  - Upper case match: {bureau_status.upper() == 'INCOME_VERIFICATION_REQUIRED'}")
                    logger.info(f"  - Contains 'income verification required': {'income verification required' in bureau_status.lower()}")
                    logger.info(f"  - Raw status value: '{bureau_status}'")
            else:
                logger.warning(f"Session {session_id}: No bureau decision found in session data")
            
            # Apply decision flow logic
            decision_status = None
            link_to_use = profile_link
            
            # 1. If Fibe GREEN -> APPROVED with Fibe link
            if fibe_status == "GREEN":
                decision_status = "APPROVED"
                link_to_use = fibe_link if fibe_link else profile_link
                logger.info(f"Session {session_id}: Fibe GREEN -> APPROVED with Fibe link")
            
            # 2. If Fibe AMBER
            elif fibe_status == "AMBER":
                # If bureau APPROVED -> APPROVED with profile link
                if bureau_status and (bureau_status.upper() == "APPROVED" or "approved" in bureau_status.lower()):
                    decision_status = "APPROVED"
                    link_to_use = profile_link
                    logger.info(f"Session {session_id}: Fibe AMBER + Bureau APPROVED -> APPROVED with profile link")
                # If bureau INCOME_VERIFICATION_REQUIRED -> INCOME_VERIFICATION_REQUIRED with Fibe link
                elif bureau_status and (bureau_status.upper() == "INCOME_VERIFICATION_REQUIRED" or "income verification required" in bureau_status.lower()):
                    decision_status = "INCOME_VERIFICATION_REQUIRED"
                    link_to_use = fibe_link if fibe_link else profile_link
                    logger.info(f"Session {session_id}: Fibe AMBER + Bureau INCOME_VERIFICATION_REQUIRED -> INCOME_VERIFICATION_REQUIRED with Fibe link")
                    logger.info(f"Session {session_id}: Matched INCOME_VERIFICATION_REQUIRED condition")
                # If bureau REJECTED -> REJECTED with profile link
                elif bureau_status and (bureau_status.upper() == "REJECTED" or "rejected" in bureau_status.lower()):
                    decision_status = "REJECTED"
                    link_to_use = profile_link
                    logger.info(f"Session {session_id}: Fibe AMBER + Bureau REJECTED -> REJECTED with profile link")
                # Otherwise -> INCOME_VERIFICATION_REQUIRED with Fibe link
                else:
                    decision_status = "INCOME_VERIFICATION_REQUIRED"
                    link_to_use = fibe_link if fibe_link else profile_link
                    logger.info(f"Session {session_id}: Fibe AMBER + Bureau not APPROVED -> INCOME_VERIFICATION_REQUIRED with Fibe link")
                    logger.info(f"Session {session_id}: Fell through to else condition - bureau_status: '{bureau_status}'")
            
            # 3. If Fibe RED or profile ingestion 500 error -> Fall back to bureau decision with profile link
            elif fibe_status == "RED":
                if bureau_status and (bureau_status.upper() == "APPROVED" or "approved" in bureau_status.lower()):
                    decision_status = "APPROVED"
                elif bureau_status and (bureau_status.upper() == "REJECTED" or "rejected" in bureau_status.lower()):
                    decision_status = "REJECTED"
                elif bureau_status and (bureau_status.upper() == "INCOME_VERIFICATION_REQUIRED" or "income verification required" in bureau_status.lower()):
                    decision_status = "INCOME_VERIFICATION_REQUIRED"
                else:
                    decision_status = "PENDING"
                link_to_use = profile_link
                logger.info(f"Session {session_id}: Fibe RED or profile ingestion 500 error -> Using bureau decision ({bureau_status}) with profile link")
            
            # 4. If no Fibe status -> Use bureau decision with profile link
            elif fibe_status is None:
                if bureau_status and (bureau_status.upper() == "APPROVED" or "approved" in bureau_status.lower()):
                    decision_status = "APPROVED"
                elif bureau_status and (bureau_status.upper() == "REJECTED" or "rejected" in bureau_status.lower()):
                    decision_status = "REJECTED"
                elif bureau_status and (bureau_status.upper() == "INCOME_VERIFICATION_REQUIRED" or "income verification required" in bureau_status.lower()):
                    decision_status = "INCOME_VERIFICATION_REQUIRED"
                else:
                    decision_status = "PENDING"
                link_to_use = profile_link
                logger.info(f"Session {session_id}: No Fibe status -> Using bureau decision ({bureau_status}) with profile link")
            
            # 5. If no decisions available -> PENDING with profile link
            if decision_status is None:
                decision_status = "PENDING"
                link_to_use = profile_link
                logger.info(f"Session {session_id}: No decisions available -> PENDING with profile link")
                logger.info(f"Session {session_id}: Fell through to final PENDING condition - fibe_status: '{fibe_status}', bureau_status: '{bureau_status}'")
            
            logger.info(f"Session {session_id}: Final decision - Status: {decision_status}, Link: {link_to_use}")
            logger.info(f"Session {session_id}: Decision logic summary - Fibe: {fibe_status}, Bureau: {bureau_status}, Final: {decision_status}")
            
            return {
                "status": decision_status,
                "link": link_to_use
            }
            
        except Exception as e:
            logger.error(f"Error determining loan decision for session {session_id}: {e}")
            return {"status": "PENDING", "link": profile_link}

    def check_jp_cardless(self, session_id: str) -> Dict[str, Any]:
        """
        Establish eligibility for Juspay Cardless
        """
        logger.info(f"Session {session_id}: Starting check_jp_cardless")
        try:
            session = SessionManager.get_session_from_db(session_id)
            if not session or "data" not in session:
                logger.error(f"Session {session_id}: Session data not found for check_jp_cardless.")
                return {"status": "ERROR", "message": "Session data not found."}

            session_data = session["data"]
            loan_id = session_data.get("loanId")
            # Try to get loanId from API response with safe access
            api_responses = session_data.get("api_responses", {})
            if api_responses and "save_loan_details" in api_responses:
                save_loan_response = api_responses["save_loan_details"]
                if isinstance(save_loan_response, dict) and "data" in save_loan_response:
                    # API response format: {"status": 200, "data": {"loanId": "...", ...}}
                    loan_id = save_loan_response["data"].get("loanId") or loan_id
                elif isinstance(save_loan_response, dict) and "loanId" in save_loan_response:
                    # Direct loanId in response
                    loan_id = save_loan_response.get("loanId") or loan_id
            
            logger.info(f"Session {session_id}: Retrieved loan_id: {loan_id} for check_jp_cardless")

            if not loan_id:
                logger.error(f"Session {session_id}: loanId not found in session data for check_jp_cardless.")
                return {"status": "ERROR", "message": "loanId not found in session."}

            result = self.api_client.check_eligibility_for_jp_cardless(loan_id)
            logger.info(f"Session {session_id}: check_eligibility_for_jp_cardless API response: {result}")
            profile_link = self._get_profile_link(session_id)

            if result and result.get("status") == 200:
                if result.get("data") == "ELIGIBLE":
                    logger.info(f"Session {session_id}: User is ELIGIBLE for Juspay Cardless based on check_eligibility.")
                    result1 = self.api_client.establish_eligibility(loan_id)
                    logger.info(f"Session {session_id}: establish_eligibility API response: {result1}")
                    # Check if status is 200 AND data is not empty/null
                    if result1 and result1.get("status") == 200:
                        data = result1.get("data")
                        # Check if data is not empty/null
                        if data and (isinstance(data, list) and len(data) > 0) or (isinstance(data, dict) and data) or (isinstance(data, str) and data.strip()):
                            logger.info(f"Session {session_id}: Juspay Cardless eligibility ESTABLISHED with valid data.")
                            # Update session status to indicate Juspay Cardless approval
                            SessionManager.update_session_data_field(session_id, "data.juspay_cardless_status", "APPROVED")
                            
                            # Get patient name from session data
                            patient_name = session_data.get("name") or session_data.get("fullName", "Patient")
                            
                            # Create Juspay Cardless specific approval message
                            formatted_response = f"""### Loan Application Decision:

🎉 Congratulations, {patient_name}! Your loan application has been **APPROVED** for Cardless EMI.

Continue your journey with the link here:
{profile_link}"""
                            
                            return {"status": "ELIGIBLE", "message": formatted_response}
                        else:
                            logger.info(f"Session {session_id}: Juspay Cardless eligibility NOT established - data is empty/null. Data: {data}")
                            # Update session status to indicate Juspay Cardless rejection
                            SessionManager.update_session_data_field(session_id, "data.juspay_cardless_status", "REJECTED")
                            return {"status": "NOT_ELIGIBLE", "message": "This application is not eligible for Juspay Cardless."}
                    else:
                        logger.info(f"Session {session_id}: Juspay Cardless eligibility NOT established or API error. API response: {result1}")
                        # Update session status to indicate Juspay Cardless rejection
                        SessionManager.update_session_data_field(session_id, "data.juspay_cardless_status", "REJECTED")
                        return {"status": "NOT_ELIGIBLE", "message": "This application is not eligible for Juspay Cardless."}
                else:
                    logger.info(f"Session {session_id}: User is NOT_ELIGIBLE for Juspay Cardless based on check_eligibility. Data: {result.get('data')}")
                    # Update session status to indicate Juspay Cardless rejection
                    SessionManager.update_session_data_field(session_id, "data.juspay_cardless_status", "REJECTED")
                    return {"status": "NOT_ELIGIBLE", "message": "This application is not eligible for Juspay Cardless."}
            else:
                logger.warning(f"Session {session_id}: check_eligibility_for_jp_cardless API call failed or returned non-200 status. Response: {result}")
                # Update session status to indicate Juspay Cardless error
                SessionManager.update_session_data_field(session_id, "data.juspay_cardless_status", "ERROR")
                return {"status": "API_ERROR", "message": "Could not check Juspay Cardless eligibility due to an API error."}
            
        except Exception as e:
            logger.error(f"Error establishing eligibility for Juspay Cardless for session {session_id}: {e}", exc_info=True)
            # Update session status to indicate Juspay Cardless error
            SessionManager.update_session_data_field(session_id, "data.juspay_cardless_status", "ERROR")
            return {"status": "EXCEPTION", "message": "An unexpected error occurred while checking Juspay Cardless eligibility."}

    def _validate_and_handle_early_chain_finish(self, session_id: str, response: Dict[str, Any], ai_message: str) -> None:
        """
        Validate that all required steps were executed and handle early chain finish
        
        Args:
            session_id: Session identifier
            response: Agent response
            ai_message: AI response message
        """
        try:
            # Get session to check current state
            session = SessionManager.get_session_from_db(session_id)
            if not session:
                return
            
            # Check if we're in initial data collection phase (no userId yet)
            if session.get("status") == "active" and not session.get("data", {}).get("userId"):
                # This is initial data collection, check if all required steps were executed
                executed_tools = []
                if "intermediate_steps" in response:
                    executed_tools = [step[0].tool for step in response["intermediate_steps"]]
                
                # Define required steps for initial flow
                required_steps = [
                    "store_user_data",
                    "get_user_id_from_phone_number", 
                    "save_basic_details",
                    "save_loan_details",
                    "check_jp_cardless",
                    "get_prefill_data",
                    "process_prefill_data",
                    "process_address_data",
                    "pan_verification",
                    "get_employment_verification",
                    "save_employment_details",
                    "get_bureau_decision"
                ]
                
                # Check for missing critical steps
                missing_critical_steps = []
                for step in required_steps[:5]:  # Check first 5 critical steps
                    if step not in executed_tools:
                        missing_critical_steps.append(step)
                
                # Only log if we have some tools executed but missing critical ones
                if len(executed_tools) > 0 and missing_critical_steps:
                    logger.warning(f"Session {session_id}: Early chain finish detected. Missing steps: {missing_critical_steps}")
                    logger.warning(f"Session {session_id}: Executed tools: {executed_tools}")
                    
                    # Log this for debugging
                    SessionManager.update_session_data_field(session_id, "data.early_chain_finish", {
                        "timestamp": datetime.now().isoformat(),
                        "missing_steps": missing_critical_steps,
                        "executed_tools": executed_tools,
                        "ai_message": ai_message
                    })
                    
        except Exception as e:
            logger.error(f"Error in early chain finish validation: {e}")

    # def _should_retry_early_chain_finish(self, session_id: str, response: Dict[str, Any]) -> bool:
    #     """
    #     Check if we should retry due to early chain finish
        
    #     Args:
    #         session_id: Session identifier
    #         response: Agent response
            
    #     Returns:
    #         True if retry is needed
    #     """
    #     try:
    #         session = SessionManager.get_session_from_db(session_id)
    #         if not session:
    #             return False
            
    #         # Check if we have a userId - if yes, we're past initial data collection
    #         if session.get("data", {}).get("userId"):
    #             return False  # Don't retry if we have userId
            
    #         # Only retry if we're in initial data collection and missing critical steps
    #         if session.get("status") == "active":
    #             executed_tools = []
    #             if "intermediate_steps" in response:
    #                 executed_tools = [step[0].tool for step in response["intermediate_steps"]]
                
    #             # Check if we're missing critical steps
    #             critical_steps = ["save_loan_details", "check_jp_cardless", "get_prefill_data"]
    #             missing_critical = [step for step in critical_steps if step not in executed_tools]
                
    #             # Only retry if we have some tools executed but missing critical ones
    #             return len(executed_tools) > 0 and len(missing_critical) > 0
                
    #         return False
    #     except Exception as e:
    #         logger.error(f"Error checking retry condition: {e}")
    #         return False

    # def _retry_with_explicit_continuation(self, session_id: str, message: str) -> str:
    #     """
    #     Retry with explicit continuation prompt
        
    #     Args:
    #         session_id: Session identifier
    #         message: Original user message
            
    #     Returns:
    #         Retry response
    #     """
    #     try:
    #         logger.info(f"Session {session_id}: Retrying with explicit continuation")
            
    #         # Create a more explicit prompt for continuation
    #         explicit_prompt = """
    #         CRITICAL: You have completed some steps but need to continue. You MUST execute the remaining steps:

    #         1. Call save_loan_details with the user data
    #         2. Call check_jp_cardless 
    #         3. Call get_prefill_data
    #         4. Call process_prefill_data
    #         5. Call process_address_data
    #         6. Call pan_verification
    #         7. Call get_employment_verification
    #         8. Call save_employment_details
    #         9. Call get_bureau_decision

    #         Do NOT stop until you complete ALL remaining steps. Continue immediately.
    #         """
            
    #         # Create session-specific agent with explicit prompt
    #         session_tools = self._create_session_aware_tools(session_id)
            
    #         # Create the prompt with explicit continuation
    #         prompt = ChatPromptTemplate.from_messages([
    #             ("system", explicit_prompt),
    #             ("human", "{input}"),
    #             MessagesPlaceholder(variable_name="chat_history"),
    #             MessagesPlaceholder(variable_name="agent_scratchpad"),
    #         ])

    #         # Create session-specific agent
    #         agent = create_openai_functions_agent(self.llm, session_tools, prompt)
    #         session_agent_executor = AgentExecutor(
    #             agent=agent,
    #             tools=session_tools,
    #             verbose=True,
    #             max_iterations=50,
    #             handle_parsing_errors=True,
    #         )
            
    #         # Get session for chat history
    #         session = SessionManager.get_session_from_db(session_id)
    #         chat_history = session.get("history", []) if session else []
            
    #         # Execute with explicit continuation
    #         response = session_agent_executor.invoke({
    #             "input": "Continue with the remaining loan application steps", 
    #             "chat_history": chat_history
    #         })
            
    #         ai_message = response.get("output", "Continuing with loan application steps...")
            
    #         # Update conversation history efficiently
    #         self._update_session_history(session_id, message, ai_message)
            
    #         return ai_message
            
    #     except Exception as e:
    #         logger.error(f"Error in retry with explicit continuation: {e}")
    #         return "I'm continuing with your loan application. Please wait while I process the remaining steps."

    def _format_bureau_decision_response(self, bureau_decision: Dict[str, Any], session_id: str) -> str:
        """
        Format the bureau decision response based on the status and details
        
        Args:
            bureau_decision: Bureau decision response data
            session_id: Session identifier
            
        Returns:
            Formatted response message
        """
        try:
            session = SessionManager.get_session_from_db(session_id)
            if not session:
                return "Session not found. Please start a new conversation."
            
            # Get patient name from session data
            patient_name = session["data"].get("name") or session["data"].get("fullName", "Patient")
            
            # Get treatment cost from session data
            treatment_cost = session["data"].get("treatmentCost")
            show_detailed_approval = False
            
            if treatment_cost:
                try:
                    cost_value = float(str(treatment_cost).replace(',', '').replace('₹', ''))
                    show_detailed_approval = cost_value >= 100000
                except (ValueError, TypeError):
                    show_detailed_approval = False
            
            # Get status from bureau decision
            status = bureau_decision.get("status")
            logger.info(f"Bureau decision status: '{status}' (type: {type(status)})")
            
            # Format response based on status (case-insensitive)
            if status and status.upper() == "APPROVED":
                if show_detailed_approval:
                    # Get loan amount from bureau decision
                    loan_amount = bureau_decision.get("loanAmount", 0)
                    
                    # Try to get down payment and gross treatment amount from emiPlans
                    emi_plans = bureau_decision.get("emiPlanList", [])
                    down_payment = treatment_cost - 100000
                    gross_treatment_amount = 100000
                    
                    try:
                        if emi_plans and isinstance(emi_plans, list) and len(emi_plans) > 0:
                            first_plan = emi_plans[0]
                            if isinstance(first_plan, dict):
                                # Get down payment from first plan
                                down_payment = first_plan.get("downPayment", 0)
                                # If gross treatment amount is not in plan, use loan amount
                                if not first_plan.get("grossTreatmentAmount"):
                                    gross_treatment_amount = loan_amount
                                else:
                                    gross_treatment_amount = first_plan.get("grossTreatmentAmount")
                    except Exception as e:
                        logger.error(f"Error processing EMI plan details: {e}")
                    
                    # Ensure numeric values for formatting
                    try:
                        gross_treatment_amount = float(str(gross_treatment_amount).replace(',', '').replace('₹', '')) if gross_treatment_amount else 0
                    except (ValueError, TypeError):
                        gross_treatment_amount = 0
                    
                    try:
                        down_payment = float(str(down_payment).replace(',', '').replace('₹', '')) if down_payment else 0
                    except (ValueError, TypeError):
                        down_payment = 0
                    
                    return f"""### Loan Application Decision:

🎉 Congratulations, {patient_name}! Your loan application has been **APPROVED**.

**Approval Details:**
- Gross Treatment Amount: ₹{gross_treatment_amount:,.0f}
- DownPayment: ₹{down_payment:,.0f}

Would you like to proceed without down payment? If yes, income verification will be required.

What is the Employment Type of the patient?   
1. SALARIED
2. SELF_EMPLOYED
Please Enter input 1 or 2 only"""
                else:
                    # Ensure numeric value for credit limit formatting
                    credit_limit = bureau_decision.get("creditLimitCalculated", 0)
                    try:
                        credit_limit = float(str(credit_limit).replace(',', '').replace('₹', '')) if credit_limit else 0
                    except (ValueError, TypeError):
                        credit_limit = 0
                    
                    return f"""### Loan Application Decision:

🎉 Congratulations, {patient_name}! Your loan application has been **APPROVED**.

What is the Employment Type of the patient?   
1. SALARIED
2. SELF_EMPLOYED
Please Enter input 1 or 2 only"""
            
            elif status and status.upper() == "REJECTED":
                return f"""Dear {patient_name}! Your application is still not Approved. We need 5 more information so that we can check your eligibility for a loan application.
What is the Employment Type of the patient?
1. SALARIED
2. SELF_EMPLOYED
Please Enter input 1 or 2 only"""
            
            elif status and "income verification" in status.lower():
                return f"""Dear {patient_name}! Your application is still not Approved. We need more 5 more info so that we will check your eligibility of loan Application
What is the Employment Type of the patient?
1. SALARIED
2. SELF_EMPLOYED
Please Enter input 1 or 2 only"""
            
            else:
                # Default case for unknown status
                logger.warning(f"Unknown bureau decision status: '{status}'")
                return f"""Dear {patient_name}! We are processing your loan application. Please wait while we check your eligibility.
What is the Employment Type of the patient?
1. SALARIED
2. SELF_EMPLOYED
Please Enter input 1 or 2 only"""
                
        except Exception as e:
            logger.error(f"Error formatting bureau decision response: {e}")
            return "There was an error processing the loan decision. Please try again."
        

    def handle_pan_card_number(self, pan_number: str, session_id: str) -> dict:
        """
        Handle PAN card number input and save it to the system
        
        Args:
            pan_number: PAN card number provided by user
            session_id: Session identifier
            
        Returns:
            Dictionary with status and message
        """
        try:
            # Get session data
            session_data = SessionManager.get_session_from_db(session_id)
            if not session_data:
                return {
                    'status': 'error',
                    'message': "Session not found. Please try again."
                }
            
            # Extract user ID from session data
            user_id = None
            if isinstance(session_data.get('data'), str):
                try:
                    data = json.loads(session_data['data'])
                    user_id = data.get('userId')
                except json.JSONDecodeError:
                    user_id = session_data.get('data')
            else:
                user_id = session_data.get('data', {}).get('userId')
            
            if not user_id:
                return {
                    'status': 'error',
                    'message': "User ID not found in session. Please try again."
                }
            
            # Get mobile number from session data
            mobile_number = session_data.get('data', {}).get('mobileNumber') or session_data.get('data', {}).get('phoneNumber') or session_data.get('phone_number')
            
            # Prepare PAN card details
            pan_details = {
                "userId": user_id,
                "panCard": pan_number,
                "mobileNumber": mobile_number
            }
            
            # Save PAN card details using API client
            logger.info(f"Saving PAN card details for user {user_id}: {pan_details}")
            try:
                # Check if method exists
                if hasattr(self.api_client, 'save_panCard_details'):
                    logger.info("Method save_panCard_details found")
                    save_result = self.api_client.save_panCard_details(user_id, pan_details)
                    logger.info(f"PAN save result: {save_result}")
                else:
                    logger.warning("Method save_panCard_details not found, using save_basic_details")
                    save_result = self.api_client.save_basic_details(user_id, pan_details)
                    logger.info(f"Fallback save result: {save_result}")
            except Exception as e:
                logger.error(f"Error calling save method: {e}")
                # Try fallback
                try:
                    save_result = self.api_client.save_basic_details(user_id, pan_details)
                    logger.info(f"Fallback save result: {save_result}")
                except Exception as fallback_error:
                    logger.error(f"Fallback also failed: {fallback_error}")
                    raise
            
            # Parse the save result
            if isinstance(save_result, str):
                try:
                    save_result_data = json.loads(save_result)
                except json.JSONDecodeError:
                    save_result_data = {"status": 500, "message": "Invalid response from save_panCard_details"}
            else:
                save_result_data = save_result
            
            if save_result_data.get('status') != 200:
                return {
                    'status': 'error',
                    'message': "Failed to save PAN card details. Please try again."
                }
            
            # After successful PAN card save, ask for email address
            return {
                'status': 'success',
                'message': "PAN card number saved successfully. Now, please provide your email address to continue with the loan application process.",
                'data': {'panCard': pan_number},
                'next_step': 'email_collection'
            }
            
        except Exception as e:
            logger.error(f"Error handling PAN card number: {e}")
            return {
                'status': 'error',
                'message': f"Error processing PAN card number: {str(e)}"
            }

    def handle_email_address(self, email_address: str, session_id: str) -> dict:
        """
        Handle email address input and save it to the system
        
        Args:
            email_address: Email address provided by user
            session_id: Session identifier
            
        Returns:
            Dictionary with status and message
        """
        try:
            # Basic email validation
            import re
            email_pattern = r'^[a-zA-Z0-9._%+-]+@[a-zA-Z0-9.-]+\.[a-zA-Z]{2,}$'
            if not re.match(email_pattern, email_address):
                return {
                    'status': 'error',
                    'message': "Please provide a valid email address."
                }
            
            # Get session data
            session_data = SessionManager.get_session_from_db(session_id)
            if not session_data:
                return {
                    'status': 'error',
                    'message': "Session not found. Please try again."
                }
            
            # Extract user ID from session data
            user_id = None
            if isinstance(session_data.get('data'), str):
                try:
                    data = json.loads(session_data['data'])
                    user_id = data.get('userId')
                except json.JSONDecodeError:
                    user_id = session_data.get('data')
            else:
                user_id = session_data.get('data', {}).get('userId')
            
            if not user_id:
                return {
                    'status': 'error',
                    'message': "User ID not found in session. Please try again."
                }
            
            # Get mobile number from session data
            mobile_number = session_data.get('data', {}).get('mobileNumber') or session_data.get('data', {}).get('phoneNumber') or session_data.get('phone_number')
            
            # Prepare email details
            email_details = {
                "userId": user_id,
                "emailId": email_address,
                "mobileNumber": mobile_number
            }
            
            # Save email details using API client
            logger.info(f"Saving email details for user {user_id}: {email_details}")
            try:
                # Check if method exists
                if hasattr(self.api_client, 'save_emailaddress_details'):
                    logger.info("Method save_emailaddress_details found")
                    save_result = self.api_client.save_emailaddress_details(user_id, email_details)
                    logger.info(f"Email save result: {save_result}")
                else:
                    logger.warning("Method save_emailaddress_details not found, using save_basic_details")
                    save_result = self.api_client.save_basic_details(user_id, email_details)
                    logger.info(f"Fallback save result: {save_result}")
            except Exception as e:
                logger.error(f"Error calling save method: {e}")
                # Try fallback
                try:
                    save_result = self.api_client.save_basic_details(user_id, email_details)
                    logger.info(f"Fallback save result: {save_result}")
                except Exception as fallback_error:
                    logger.error(f"Fallback also failed: {fallback_error}")
                    raise
            
            # Parse the save result
            if isinstance(save_result, str):
                try:
                    save_result_data = json.loads(save_result)
                except json.JSONDecodeError:
                    save_result_data = {"status": 500, "message": "Invalid response from save_emailaddress_details"}
            else:
                save_result_data = save_result
            
            if save_result_data.get('status') != 200:
                return {
                    'status': 'error',
                    'message': "Failed to save email address. Please try again."
                }
            
            return {
                'status': 'success',
                'message': "Email address saved successfully. Now continuing with the remaining verification steps automatically...",
                'data': {'emailId': email_address},
                'continue_chain': True,
                'session_id': session_id,
                'next_steps': ['pan_verification', 'get_employment_verification', 'save_employment_details', 'get_bureau_decision']
            }
            
        except Exception as e:
            logger.error(f"Error handling email address: {e}")
            return {
                'status': 'error',
                'message': f"Error processing email address: {str(e)}"
            }

    def handle_aadhaar_upload(self, document_path: str, session_id: str) -> dict:
        try:
            logger.info(f"Starting Aadhaar upload processing for session {session_id}")
            
            # Extract Aadhaar details using OCR service
            result = extract_aadhaar_details(document_path)
            logger.info(f"OCR extraction result: {result}")
            
            # Store the OCR result in session data
            SessionManager.update_session_data_field(session_id, 'ocr_result', result)
            
            # Validate extracted data
            if not result.get('name') or not result.get('aadhaar_number'):
                return {
                    'status': 'error',
                    'message': "Could not extract name or Aadhaar number from the document. Please ensure the document is clear and try again.",
                    'data': result
                }
            
            # Get session data
            session_data = SessionManager.get_session_from_db(session_id)
            if not session_data:
                return {
                    'status': 'error',
                    'message': "Session not found. Please try again."
                }
            
            # Extract user ID from session data
            user_id = None
            if isinstance(session_data.get('data'), str):
                try:
                    data = json.loads(session_data['data'])
                    user_id = data.get('userId')
                except json.JSONDecodeError:
                    user_id = session_data.get('data')
            else:
                user_id = session_data.get('data', {}).get('userId')
            
            if not user_id:
                return {
                    'status': 'error',
                    'message': "User ID not found in session. Please try again."
                }
            
            # Get mobile number from session data
            mobile_number = session_data.get('data', {}).get('mobileNumber') or session_data.get('data', {}).get('phoneNumber') or session_data.get('phone_number')
            
            # Prepare basic details from OCR data
            basic_details = {
                "userId": user_id,
                "firstName": result.get('name', ''),
                "dateOfBirth": result.get('dob', ''),
                "gender": result.get('gender', ''),
                "aadhaarNo": result.get('aadhaar_number', ''),
                "fatherName": result.get('father_name', ''),
                "mobileNumber": mobile_number,
                "formStatus": "Basic"
            }
            
            # Save basic details using API client
            logger.info(f"Saving Aadhaar details for user {user_id}: {basic_details}")
            try:
                # Check if method exists
                if hasattr(self.api_client, 'save_aadhaar_details'):
                    logger.info("Method save_aadhaar_details found")
                    save_result = self.api_client.save_aadhaar_details(user_id, basic_details)
                    logger.info(f"Save result: {save_result}")
                else:
                    logger.warning("Method save_aadhaar_details not found, using save_basic_details")
                    save_result = self.api_client.save_basic_details(user_id, basic_details)
                    logger.info(f"Fallback save result: {save_result}")
            except Exception as e:
                logger.error(f"Error calling save method: {e}")
                # Try fallback
                try:
                    save_result = self.api_client.save_basic_details(user_id, basic_details)
                    logger.info(f"Fallback save result: {save_result}")
                except Exception as fallback_error:
                    logger.error(f"Fallback also failed: {fallback_error}")
                    raise
            
            # Parse the save result
            if isinstance(save_result, str):
                try:
                    save_result_data = json.loads(save_result)
                except json.JSONDecodeError:
                    save_result_data = {"status": 500, "message": "Invalid response from save_basic_details"}
            else:
                save_result_data = save_result
            
            if save_result_data.get('status') != 200:
                return {
                    'status': 'error',
                    'message': "Failed to save basic details. Please try again."
                }
            
            # Process address data if available
            if result.get('address') or result.get('pincode'):
                address_data = {
                    "address": result.get('address', ''),
                    "pincode": result.get('pincode', ''),
                    "formStatus": "Address"
                }
                
                # If we have a valid pincode, get city and state from API
                if address_data.get('pincode') and len(address_data['pincode']) == 6:
                    try:
                        pincode_data = self.api_client.state_and_city_by_pincode(address_data['pincode'])
                        logger.info(f"Pincode API response for pincode {address_data['pincode']}: {pincode_data}")
                        if pincode_data and pincode_data.get("status") == "success":
                            # Only update if we get valid non-null data
                            if pincode_data.get("city") and pincode_data["city"] is not None:
                                address_data["city"] = pincode_data["city"]
                            if pincode_data.get("state") and pincode_data["state"] is not None:
                                address_data["state"] = pincode_data["state"]
                    except Exception as e:
                        logger.warning(f"Failed to get city/state from pincode API: {e}")
                        # Continue with original data if API call fails
                
                logger.info(f"Final address data to save: {address_data}")
                
                # Save address details
                address_result = self.api_client.save_address_details(user_id, address_data)
                address_permanent_result = self.api_client.save_permanent_address_details(user_id, address_data)
                if isinstance(address_result, str):
                    try:
                        address_result_data = json.loads(address_result)
                    except json.JSONDecodeError:
                        address_result_data = {"status": 500, "message": "Invalid response from save_address_details"}
                else:
                    address_result_data = address_result

                logger.info(f"Address result: {address_result} and address_permanent_result: {address_permanent_result}")
                
                if address_result_data.get('status') != 200:
                    return {
                        'status': 'warning',
                        'message': "Basic details saved but failed to save address. Please try again.",
                        'data': result
                    }
            
            return {
                'status': 'success',
                'message': "Successfully processed Aadhaar document and saved details.",
                'data': result
            }
            
        except Exception as e:
            logger.error(f"Error handling Aadhaar upload: {e}")
            return {
                'status': 'error',
                'message': f"Error processing Aadhaar document: {str(e)}"
            }

    def save_gender_details(self, gender: str, session_id: str) -> str:
        """
        Save user's gender details

        Args:
            gender: User's gender (Male/Female/Other)
            session_id: Session identifier

        Returns:
            Save result as JSON string
        """
        try:
            # Get user ID from session
            session = SessionManager.get_session_from_db(session_id)
            if not session:
                return "Session not found"

            user_id = session.get("data", {}).get("userId")
            if not user_id:
                return "User ID not found in session"

            # Get mobile number from session
            mobile_number = session.get("data", {}).get("mobileNumber") or session.get("data", {}).get("phoneNumber")

            # Prepare data for API
            details = {
                "gender": gender,
                "mobileNumber": mobile_number,
                "userId": user_id
            }

            # Store the data being sent to the API
            SessionManager.update_session_data_field(session_id, "data.api_requests.save_gender_details", {
                "user_id": user_id,
                "details": details.copy()
            })

            # Call API
            result = self.api_client.save_gender_details(user_id, details)

            # Store the API response
            SessionManager.update_session_data_field(session_id, "data.api_responses.save_gender_details", result)

            return json.dumps(result)

        except Exception as e:
            logger.error(f"Error saving gender details: {e}")
            return f"Error saving gender details: {str(e)}"

    def save_marital_status_details(self, marital_status: str, session_id: str) -> str:
        """
        Save user's marital status details

        Args:
            marital_status: User's marital status (Yes/No)
            session_id: Session identifier

        Returns:
            Save result as JSON string
        """
        try:
            # Get user ID from session
            session = SessionManager.get_session_from_db(session_id)
            if not session:
                return "Session not found"

            user_id = session.get("data", {}).get("userId")
            if not user_id:
                return "User ID not found in session"

            # Get mobile number from session
            mobile_number = session.get("data", {}).get("mobileNumber") or session.get("data", {}).get("phoneNumber")

            # Prepare data for API
            details = {
                "maritalStatus": marital_status,
                "mobileNumber": mobile_number,
                "userId": user_id
            }

            # Store the data being sent to the API
            SessionManager.update_session_data_field(session_id, "data.api_requests.save_marital_status_details", {
                "user_id": user_id,
                "details": details.copy()
            })

            # Call API
            result = self.api_client.save_marital_status_details(user_id, details)

            # Store the API response
            SessionManager.update_session_data_field(session_id, "data.api_responses.save_marital_status_details", result)

            return json.dumps(result)

        except Exception as e:
            logger.error(f"Error saving marital status details: {e}")
            return f"Error saving marital status details: {str(e)}"

    def save_education_level_details(self, education_level: str, session_id: str) -> str:
        """
        Save user's education level details

        Args:
            education_level: User's education level (LESS THAN 10TH, PASSED 10TH, etc.)
            session_id: Session identifier

        Returns:
            Save result as JSON string
        """
        try:
            # Get user ID from session
            session = SessionManager.get_session_from_db(session_id)
            if not session:
                return "Session not found"

            user_id = session.get("data", {}).get("userId")
            if not user_id:
                return "User ID not found in session"

            # Get mobile number from session
            mobile_number = session.get("data", {}).get("mobileNumber") or session.get("data", {}).get("phoneNumber")

            # Prepare data for API
            details = {
                "educationLevel": education_level,
                "mobileNumber": mobile_number,
                "userId": user_id
            }

            # Store the data being sent to the API
            SessionManager.update_session_data_field(session_id, "data.api_requests.save_education_level_details", {
                "user_id": user_id,
                "details": details.copy()
            })

            # Call API
            result = self.api_client.save_education_level_details(user_id, details)

            # Store the API response
            SessionManager.update_session_data_field(session_id, "data.api_responses.save_education_level_details", result)

            return json.dumps(result)

        except Exception as e:
            logger.error(f"Error saving education level details: {e}")
            return f"Error saving education level details: {str(e)}"

    def correct_treatment_name(self, new_treatment_reason: str, session_id: str) -> str:
        """
        Correct/update the treatment name in the loan application
        
        Args:
            new_treatment_name: The new/corrected treatment name
            session_id: Session ID to get user data from
            
        Returns:
            Success or error message
        """
        try:
            # Get session data
            session_data = SessionManager.get_session_from_db(session_id)
            if not session_data:
                return "❌ Error: Session not found. Please start a new conversation."
            
            # Check if session status allows corrections
            session_status = session_data.get('status', '')
            if session_status != "additional_details_completed":
                return "❌ Error: Corrections are only allowed after the application process is complete. Please complete your application first."
            
            user_data = session_data.get('data', {})
            user_id = user_data.get('userId')
            
            if not user_id:
                return "❌ Error: User ID not found in session. Please complete the initial setup first."
            
            # Get existing loan data from session
            loan_data = {
                "doctorId": user_data.get('doctorId'),
                "doctorName": user_data.get('doctorName'),
                "treatmentCost": user_data.get('treatmentCost'),
                "loanReason": new_treatment_reason,
                "fullName": user_data.get('fullName')
            }
            
            # Call API to update treatment name
            response = self.api_client.save_change_treatment_name_details(user_id, loan_data)
            
            if response.get("status") == 200:
                # Update session with new treatment name
                SessionManager.update_session_data_field(session_id, "data.fullName", new_treatment_reason)
                
                return f"✅ Treatment name has been successfully updated to '{new_treatment_reason}'!"
            else:
                error_msg = response.get("error", "Unknown error occurred")
                logger.error(f"Failed to update treatment name: {error_msg}")
                return f"❌ Error updating treatment name: {error_msg}"
                
        except Exception as e:
            logger.error(f"Error in correct_treatment_name: {e}")
            return f"❌ Error: {str(e)}"

    def correct_treatment_cost(self, new_treatment_cost: int, session_id: str) -> str:
        """
        Correct/update the treatment cost in the loan application
        
        Args:
            new_treatment_cost: The new/corrected treatment cost (must be >= 3000)
            session_id: Session ID to get user data from
            
        Returns:
            Success or error message
        """
        try:
            # Validate treatment cost
            if new_treatment_cost < 3000:
                return "❌ Error: Treatment cost must be ₹3,000 or more. Please enter a valid amount."
            
            # Get session data
            session_data = SessionManager.get_session_from_db(session_id)
            if not session_data:
                return "❌ Error: Session not found. Please start a new conversation."
            
            # Check if session status allows corrections
            session_status = session_data.get('status', '')
            if session_status != "additional_details_completed":
                return "❌ Error: Corrections are only allowed after the application process is complete. Please complete your application first."
            
            user_data = session_data.get('data', {})
            user_id = user_data.get('userId')
            
            if not user_id:
                return "❌ Error: User ID not found in session. Please complete the initial setup first."
            
            # Get treatment_reason from additional_details if available
            additional_details = user_data.get('additional_details', {})
            treatment_reason = additional_details.get('treatment_reason', '')

            # Get existing loan data from session, using treatment_reason from additional_details
            loan_data = {
                "doctorId": user_data.get('doctorId'),
                "doctorName": user_data.get('doctorName'),
                "treatmentCost": new_treatment_cost,  # Use the new treatment cost
                "loanReason": treatment_reason,
                "fullName": user_data.get('fullName')
            }
            
            # Call API to update treatment cost
            response = self.api_client.save_change_treatment_cost_details(user_id, loan_data)
            
            if response.get("status") == 200:
                # Update session with new treatment cost
                SessionManager.update_session_data_field(session_id, "data.treatmentCost", new_treatment_cost)
                
                return f"✅ Treatment cost has been successfully updated to ₹{new_treatment_cost:,}!"
            else:
                error_msg = response.get("error", "Unknown error occurred")
                logger.error(f"Failed to update treatment cost: {error_msg}")
                return f"❌ Error updating treatment cost: {error_msg}"
                
        except Exception as e:
            logger.error(f"Error in correct_treatment_cost: {e}")
            return f"❌ Error: {str(e)}"

    def correct_date_of_birth(self, new_date_of_birth: str, session_id: str) -> str:
        """
        Correct/update the date of birth in the user profile
        
        Args:
            new_date_of_birth: The new/corrected date of birth (format: YYYY-MM-DD)
            session_id: Session ID to get user data from
            
        Returns:
            Success or error message
        """
        try:
            # Validate date format
            try:
                datetime.strptime(new_date_of_birth, '%Y-%m-%d')
            except ValueError:
                return "❌ Error: Please enter the date in YYYY-MM-DD format (e.g., 1990-01-15)."
            
            # Get session data
            session_data = SessionManager.get_session_from_db(session_id)
            if not session_data:
                return "❌ Error: Session not found. Please start a new conversation."
            
            # Check if session status allows corrections
            session_status = session_data.get('status', '')
            if session_status != "additional_details_completed":
                return "❌ Error: Corrections are only allowed after the application process is complete. Please complete your application first."
            
            user_data = session_data.get('data', {})
            user_id = user_data.get('userId')
            phone_number = user_data.get('phoneNumber')
            
            if not user_id:
                return "❌ Error: User ID not found in session. Please complete the initial setup first."
            
            if not phone_number:
                return "❌ Error: Phone number not found in session. Please complete the initial setup first."
            
            # Prepare details for API
            details = {
                "dateOfBirth": new_date_of_birth,
                "mobileNumber": phone_number,
                "userId": user_id
            }
            
            # Call API to update date of birth
            response = self.api_client.save_change_date_of_birth_details(user_id, details)
            
            if response.get("status") == 200:
                # Update session with new date of birth
                SessionManager.update_session_data_field(session_id, "data.dateOfBirth", new_date_of_birth)
                
                return f"✅ Date of birth has been successfully updated to {new_date_of_birth}!"
            else:
                error_msg = response.get("error", "Unknown error occurred")
                logger.error(f"Failed to update date of birth: {error_msg}")
                return f"❌ Error updating date of birth: {error_msg}"
                
        except Exception as e:
            logger.error(f"Error in correct_date_of_birth: {e}")
            return f"❌ Error: {str(e)}"

    def handle_pan_card_upload(self, document_path: str, session_id: str, ocr_result: dict = None) -> dict:
        """
        Handle PAN card upload and save extracted details
        
        Args:
            document_path: Path to the uploaded PAN card document
            session_id: Session ID to get user data from
            ocr_result: Pre-extracted OCR result (optional)
            
        Returns:
            Dictionary with status and message
        """
        try:
            # Get session data
            session_data = SessionManager.get_session_from_db(session_id)
            if not session_data:
                return {
                    'status': 'error',
                    'message': 'Session not found. Please start a new conversation.'
                }
            
            user_data = session_data.get('data', {})
            user_id = user_data.get('userId')
            phone_number = user_data.get('phoneNumber')
            
            if not user_id:
                return {
                    'status': 'error',
                    'message': 'User ID not found in session. Please complete the initial setup first.'
                }
            
            if not phone_number:
                return {
                    'status': 'error',
                    'message': 'Phone number not found in session. Please complete the initial setup first.'
                }
            
            # Extract PAN details if not provided
            if not ocr_result:
                from cpapp.services.ocr_service import extract_pan_details
                ocr_result = extract_pan_details(document_path)
            
            # Validate OCR result
            if not ocr_result or not any(ocr_result.values()):
                return {
                    'status': 'error',
                    'message': 'Failed to extract PAN card details from the uploaded document.'
                }
            
            pan_card_number = ocr_result.get('pan_card_number', '')
            person_name = ocr_result.get('person_name', '')
            date_of_birth = ocr_result.get('date_of_birth', '')
            gender = ocr_result.get('gender', '')
            father_name = ocr_result.get('father_name', '')
            
            # Validate PAN card number
            if not pan_card_number:
                return {
                    'status': 'error',
                    'message': 'Could not extract PAN card number from the document.'
                }
            
            # Save PAN card number to API
            pan_details = {
                "panCard": pan_card_number,
                "mobileNumber": phone_number
            }
            
            pan_response = self.api_client.save_panCard_details(user_id, pan_details)
            
            if pan_response.get("status") != 200:
                logger.error(f"Failed to save PAN card number: {pan_response}")
                return {
                    'status': 'error',
                    'message': f'Failed to save PAN card number: {pan_response.get("error", "Unknown error")}'
                }
            
            # Save other details if available
            details_to_save = {}
            
            if person_name:
                details_to_save["fullName"] = person_name
            
            if date_of_birth:
                details_to_save["dateOfBirth"] = date_of_birth
            
            if gender:
                details_to_save["gender"] = gender
            
            if father_name:
                details_to_save["fatherName"] = father_name
            
            # Save additional details if any
            if details_to_save:
                details_to_save["mobileNumber"] = phone_number
                basic_response = self.api_client.save_basic_details(user_id, details_to_save)
                
                if basic_response.get("status") != 200:
                    logger.warning(f"Failed to save additional PAN details: {basic_response}")
                    # Continue anyway as PAN card number was saved successfully
            
            # Update session with extracted data
            SessionManager.update_session_data_field(session_id, "data.panCard", pan_card_number)
            if person_name:
                SessionManager.update_session_data_field(session_id, "data.fullName", person_name)
            if date_of_birth:
                SessionManager.update_session_data_field(session_id, "data.dateOfBirth", date_of_birth)
            if gender:
                SessionManager.update_session_data_field(session_id, "data.gender", gender)
            if father_name:
                SessionManager.update_session_data_field(session_id, "data.fatherName", father_name)
            
            # Store OCR result in session
            SessionManager.update_session_data_field(session_id, "data.pan_ocr_result", ocr_result)
            
            # Prepare success message
            success_parts = [f"✅ PAN card number: {pan_card_number}"]
            if person_name:
                success_parts.append(f"Name: {person_name}")
            if date_of_birth:
                success_parts.append(f"Date of Birth: {date_of_birth}")
            if gender:
                success_parts.append(f"Gender: {gender}")
            if father_name:
                success_parts.append(f"Father's Name: {father_name}")
            
            success_message = " | ".join(success_parts)
            
            return {
                'status': 'success',
                'message': f'PAN card processed successfully! {success_message}',
                'data': ocr_result
            }
            
        except Exception as e:
            logger.error(f"Error in handle_pan_card_upload: {e}")
            return {
                'status': 'error',
                'message': f'Error processing PAN card: {str(e)}'
            }<|MERGE_RESOLUTION|>--- conflicted
+++ resolved
@@ -45,11 +45,7 @@
         # Initialize LLM
         self.llm = ChatOpenAI(
             openai_api_key=os.environ.get("OPENAI_API_KEY", ""),
-<<<<<<< HEAD
-            model=os.environ.get("OPENAI_MODEL", "gpt-3.5-turbo"),
-=======
             model=os.environ.get("OPENAI_MODEL", "gpt-4o"),
->>>>>>> f6136ebb
             temperature=0.2,
         )
         
@@ -1229,30 +1225,19 @@
             name = data.get("fullName")
             loan_amount = data.get("treatmentCost")
 
-<<<<<<< HEAD
-            # Get doctor details from session if available
-            doctor_id = None
-            doctor_name = None
-=======
             # Try to get doctor_id and doctor_name from session data if not present in input
             doctor_id = data.get("doctorId") or data.get("doctor_id")
             doctor_name = data.get("doctorName") or data.get("doctor_name")
 
->>>>>>> f6136ebb
             if session_id:
                 session = SessionManager.get_session_from_db(session_id)
                 if session and "data" in session:
                     session_data = session["data"]
-<<<<<<< HEAD
-                    doctor_id = session_data.get("doctor_id") or session_data.get("doctorId")
-                    doctor_name = session_data.get("doctor_name") or session_data.get("doctorName")
-=======
                     # Try to get doctor_id and doctor_name from session data if not already set
                     if not doctor_id:
                         doctor_id = session_data.get("doctorId") or session_data.get("doctor_id")
                     if not doctor_name:
                         doctor_name = session_data.get("doctorName") or session_data.get("doctor_name")
->>>>>>> f6136ebb
 
             logger.info(f"Retrieved doctor_id {doctor_id} and doctor_name {doctor_name} from session for loan details")
 
