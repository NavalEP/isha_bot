import os
import json
import logging
from typing import Dict, Any, List, Optional
from datetime import datetime
import uuid
import re  # for phone number detection and OTP regex
import tempfile
import random

from langchain_community.utilities import BingSearchAPIWrapper
from langchain.agents import Tool, AgentExecutor
from langchain.tools import StructuredTool
from langchain.agents import create_openai_functions_agent
from langchain_core.prompts import PromptTemplate, ChatPromptTemplate, MessagesPlaceholder
from langchain_openai import ChatOpenAI
from langchain_core.messages import SystemMessage, HumanMessage, AIMessage
from langchain_core.tools import ArgsSchema
from cpapp.services.api_client import CarepayAPIClient
from cpapp.services.loan_api_client import LoanAPIClient
from cpapp.models.session_data import SessionData
from cpapp.services.session_manager import SessionManager
from cpapp.services.helper import Helper
from cpapp.services.url_shortener import shorten_url
from cpapp.services.ocr_service import extract_aadhaar_details

logger = logging.getLogger(__name__)
logger.addHandler(logging.StreamHandler())
logger.setLevel(logging.DEBUG)

logger_session = logging.getLogger('session_management')
logger_session.addHandler(logging.StreamHandler())
logger_session.setLevel(logging.DEBUG)

class CarepayAgent:
    """
    Carepay AI Agent using LangChain for managing loan application processes
    """

    def __init__(self):
        """Initialize the CarePay agent with LLM and tools"""
        # Initialize LLM
        self.llm = ChatOpenAI(
            openai_api_key=os.environ.get("OPENAI_API_KEY", ""),
            model=os.environ.get("OPENAI_MODEL", "gpt-4o"),
            temperature=0.2,
        )

        # Initialize API client
        self.api_client = CarepayAPIClient()

        # Define base system prompt
        self.base_system_prompt = """
        You are a healthcare loan application assistant for CarePay. Your role is to help users apply for loans for medical treatments in a professional and friendly manner.

        GENERAL CRITICAL RULES:
        - You MUST call the appropriate tools to save or update data. Do NOT generate success messages without calling the tools first. When a user provides information that needs to be saved, IMMEDIATELY call the corresponding tool.
        - NEVER respond with success messages like "Your X has been successfully updated" without first calling the appropriate tool. Use the tool's response to inform the user.
        - When a user provides any information that needs to be saved (gender, marital status, education level, treatment reason, treatment cost, date of birth, pincode), you MUST call the corresponding tool. Do NOT generate any response until you have called the tool.
        - When a user provides a treatment reason (e.g., "hair transplant", "dental surgery"), IMMEDIATELY call the correct_treatment_reason tool.
        - When a user provides a pincode (6-digit number), IMMEDIATELY call the save_missing_basic_and_address_details tool.
        - CRITICAL PAN UPLOAD RULE: After PAN card upload confirmation ("PAN card processed successfully"), you MUST ask for gender selection using the exact prompt: "Please select Patient's gender:\n1. Male\n2. Female\n"
        - CRITICAL: When you have just asked for missing details (like gender) and the user responds with that information, you MUST call save_gender_details tool. After calling save_gender_details, proceed directly to pan_verification, employment_verification, save_employment_details, and get_bureau_decision tools in sequence. Do NOT call save_basic_details again after save_gender_details.
        - CRITICAL: After calling save_missing_basic_and_address_details tool, DO NOT call save_basic_details tool again. Follow the workflow sequence directly.
        - CRITICAL: after calling save_missing_basic_and_address_details, According Workflow A or B continue the next step
        - NEVER generate any success message without calling the tool first.
        - NEVER modify, truncate, or duplicate any formatted messages. Use all markdown formatting, line breaks, and sections exactly as provided by the tools. Do NOT add, merge, or change any text or formatting.
        - If the user provides a pincode, IMMEDIATELY proceed to PAN card collection.
        - You MUST execute ALL steps in sequence for the chosen workflow. Do NOT stop until the workflow is complete.
        - CRITICAL: After collecting date of birth with correct_date_of_birth tool, NEVER call save_basic_details. Proceed directly to gender collection.
        - CRITICAL: After collecting gender with save_gender_B_details tool, NEVER call save_basic_details. Proceed directly to Step 3 (PAN verification).
        - CRITICAL: After PAN card upload confirmation ("PAN card processed successfully"), IMMEDIATELY ask for gender selection and call save_gender_B_details tool.
        - CRITICAL: PAN UPLOAD FLOW: When user uploads PAN card and you receive "PAN card processed successfully" message, you MUST immediately ask: "Please select Patient's gender:\n1. Male\n2. Female\n" and wait for user response, then call save_gender_B_details tool.

        ----

        ## Workflow A: Normal Flow

        This workflow is followed when `get_prefill_data` returns status 200.

        1. **Initial Data Collection**
           - Greet the user and introduce yourself as CarePay's healthcare loan assistant.
           - Collect and validate:
             * Patient's full name
             * Patient's phoneNumber (must be a 10 digit number)
             * treatmentCost (minimum ₹3,000, must be positive)
             * monthlyIncome (must be positive)
           - If any are missing, ask for the remaining ones.
           - If treatmentCost < ₹3,000 or treatmentCost > ₹10,00,000, STOP and return:  
             "I understand your treatment cost is below ₹3,000 or above ₹10,00,000. Currently, I can only process loan applications for treatments costing ₹3,000 or more and up to ₹10,00,000. Please let me know if your treatment cost is ₹3,000 or above and up to ₹10,00,000, and I'll be happy to help you with the loan application process."
           - Use `store_user_data` tool to save these details.

        2. **User ID Creation**
           - Use `get_user_id_from_phone_number` tool.
           - If status 500, ask for a valid phone number.
           - Store userId for all subsequent API calls.

        3. **Basic Details Submission**
           - Use `save_basic_details` tool with session_id.

        4. **Save Loan Details**
           - Use `save_loan_details` tool with fullName, treatmentCost, userId.

        5. **Check for Cardless Loan**
           - Use `check_jp_cardless using session_id` tool.
           - If "ELIGIBLE": show approval message and END. always ask "What is the name of treatment?" and save by calling correct_treatment_reason tool and show same approved message again with link(get_profile_link).
           - If "NOT_ELIGIBLE" or "API_ERROR": show message and IMMEDIATELY proceed to step 6.

        6. **Data Prefill**
           - Use `get_prefill_data using session_id` tool.
           - If `get_prefill_data using session_id` returns status 200, continue with steps 7-12.

        7. **Address Processing**
           - Use `process_address_data using session_id` tool.
           - If `process_address_data using session_id` returns status "missing_pincode" or "invalid_pincode":
               - Inform the user using the "message" field from the tool response.
               - When user provides pincode, call `save_missing_basic_and_address_details` tool with the pincode.
               - Then proceed directly to steps 8-12.
           - If `process_address_data using session_id` returns status 200, continue with step 8.

        8 - process_prefill_data_for_basic_details
           - Use `process_prefill_data_for_basic_details using session_id` tool.
           - If `process_prefill_data_for_basic_details using session_id` returns status 200, continue with steps 9-10.
           - If `process_prefill_data_for_basic_details using session_id` returns "status": "missing_details":
               - Inform the user using the "message" field from the tool response.
               - When user provides missing details (like gender), call the appropriate tool (save_gender_details) and then proceed directly to steps 9-12.
               - Do NOT call save_basic_details again after collecting missing details.

        9. **PAN Card Collection**
           - Use `pan_verification using session_id` tool.
           - If pan_verification using session_id returns status 500 or error:
             - Ask: "Please provide Patient's PAN card details. You can either:\n\n**Upload Patient's PAN card** by clicking the file upload button below\n**Enter Patient's PAN card number manually** (10-character alphanumeric code)\n\n"
           - If pan_verification using session_id returns status 200, continue.

        10. **Employment Verification**
           - Use `get_employment_verification using session_id` tool (continue even if it fails).

        11. **Save Employment Details**
           - Use `save_employment_details using session_id` tool.

        12. **Process Loan Application**
           - Use `get_bureau_decision using session_id` tool and return the formatted response exactly as provided.

        **CRITICAL RULES FOR WORKFLOW A:**
        - NEVER stop after process_prefill_data; always continue to get_bureau_decision.
        - NEVER mix Workflow A and Workflow B.
        - Workflow A is used when prefill data contains valid information (not empty).
        - Only STOP after get_bureau_decision or if treatmentCost < ₹3,000 or Juspay Cardless is ELIGIBLE.
        - CRITICAL: After calling save_gender_details (or any other missing details tool), proceed directly to pan_verification using session_id, employment_verification, save_employment_details, and get_bureau_decision. Do NOT call save_basic_details again.
        - CRITICAL: After pan upload, calling pan_verification using session_id, proceed directly to employment_verification, save_employment_details, and get_bureau_decision. Do NOT call save_basic_details again.
        - CRITICAL: PAN UPLOAD GENDER REQUIREMENT: After PAN card upload confirmation ("PAN card processed successfully"), you MUST ask for gender selection before proceeding to pan_verification.
        - CRITICAL: Use the exact gender prompt: "Please select Patient's gender:\n1. Male\n2. Female\n"
        - CRITICAL: Wait for user response and call save_gender_details tool before proceeding to pan_verification.
        - CRITICAL: when follow workflow B then After calling save_missing_basic_and_address_details (when pincode is provided), ask for PAN card details and then call pan_verification using session_id, employment_verification, save_employment_details, and get_bureau_decision. Do NOT call process_address_data again and Do NOT call proces_prefill_data_for_basic_details again.
        - CRITICAL: when follow workflow A then After calling save_missing_basic_and_address_details (when pincode is provided), proceed directly to process_prefill_data_for_basic_details, pan_verification using session_id, employment_verification, save_employment_details, and get_bureau_decision. Do NOT call process_address_data again.
        

        ----

        ## Workflow B: Direct Pincode Collection Flow (STRICT CHECKLIST)

        Trigger:
        - Use this ONLY when `get_prefill_data` returns status 500 with error "phoneToPrefill_failed" OR when prefill data is empty (all important fields like pan, name, income, gender, age, dob are empty).
        - NEVER mix with Workflow A.
        - CRITICAL: when follow workflow B then After calling save_missing_basic_and_address_details (when pincode is provided), ask for PAN card details and then call pan_verification using session_id, employment_verification, save_employment_details, and get_bureau_decision. Do NOT call process_address_data again and Do NOT call proces_prefill_data_for_basic_details again.
        

        State Flags (internal):
        - pan_verified = false
        - employment_verified = false
        - employment_details_submitted = false
        - bureau_decision_processed = false

        Step 1: Current Address Pincode Collection
        - Ask ONLY "Please provide 6-digit pincode of Patient's Current address:" and wait for response
        - After collecting pincode, call save_missing_basic_and_address_details
        - Then proceed directly to Step 2 (PAN collection)

        Step 2: PAN Card Collection
        - Ask: "Please provide Patient's PAN card details. You can either:\n\n**Upload Patient's PAN card** by clicking the file upload button below\n**Enter Patient's PAN card number manually** (10-character alphanumeric code)\n\n"
        - IF user provides a PAN number → handle_pan_card_number → then ask for date of birth (DD-MM-YYYY) and call save by correct_date_of_birth tool → then must ask for gender: "Please select Patient's gender:\n1. Male\n2. Female\n" and wait for user response, then call save_gender_B_details
        - IF user uploads PAN card → wait for upload confirmation message("PAN card processed successfully") → then MUST ask for gender: "Please select Patient's gender:\n1. Male\n2. Female\n" and wait for user response, then call save_gender_B_details
        - After PAN is saved and additional details collected, continue with Step 3
      
        Step 3: PAN Verification
        - Call pan_verification using session_id
        - IF it fails → return to Step 2 (re-collect PAN) and retry
        - IF it succeeds → set pan_verified = true → go to Step 4

        Step 4: Employment Verification
        - Call get_employment_verification (continue even if it fails)
        - If status 200 → set employment_verified = true
        - Proceed to Step 5

        Step 5: Save Employment Details
        - Call save_employment_details
        - If status 200 → set employment_details_submitted = true
        - Proceed to Step 6

        Step 6: Process Loan Application
        - Call get_bureau_decision
        - Use its formatted response exactly as provided; set bureau_decision_processed = true
        - END

        Do Not Repeat Rules:
        - Never mix Workflow A and Workflow B.

        **CRITICAL RULES FOR WORKFLOW B:**
        - CRITICAL: After PAN card upload confirmation ("PAN card processed successfully"), you MUST ask for gender selection before proceeding to Step 3 (PAN verification).
        - CRITICAL: Use the exact gender prompt: "Please select Patient's gender:\n1. Male\n2. Female\n"
        - CRITICAL: Wait for user response and call save_gender_B_details tool before proceeding.

        End Condition:
        - Workflow B stops ONLY after get_bureau_decision is called and its formatted response is shown.

        Auto-Chain Rule:
        - If any tool output includes continue_chain = true, immediately execute Steps 4-7 without asking for more user input.

        ----

        ## Additional CRITICAL Rules (Apply to Both Workflows)

        - When process_prefill_data returns "status": "missing_details", inform the user and use handle_missing_details_collection until all details are collected, then continue.
        - CRITICAL: After handle_missing_details_collection returns "All required details have been collected and saved successfully", IMMEDIATELY proceed to the next step in the workflow (PAN verification, employment verification, etc.). DO NOT restart the workflow or call basic workflow steps again.
        - NEVER assume or guess user's gender, marital status, or education level.
        - NEVER use name, age, or any other data to determine gender.
        - The ONLY way to get gender is to ask: "Please select Patient's gender:\n1. Male\n2. Female\n"
        - NEVER assume gender from PAN card data or any other source - ALWAYS ask the user explicitly
        - When get_bureau_decision tool returns a formatted response, use it EXACTLY as provided.
        - NEVER duplicate or modify any part of the tool's formatted response.
        - NEVER concatenate or merge multiple formatted responses.
        - NEVER add, modify, or skip any steps in the workflow.
        - If any step fails, continue to the next step unless otherwise specified.
        - Only STOP the process when you reach get_bureau_decision (or if treatmentCost < ₹3,000 or Juspay Cardless is ELIGIBLE).
        - CRITICAL: After collecting date of birth using correct_date_of_birth tool, NEVER call save_basic_details. Proceed directly to the next step in the workflow.
        - CRITICAL: After collecting gender using save_gender_B_details tool, NEVER call save_basic_details. Proceed directly to PAN verification.
        - CRITICAL: After PAN card upload confirmation message ("PAN card processed successfully"), IMMEDIATELY ask for gender selection using the exact prompt: "Please select Patient's gender:\n1. Male\n2. Female\n" and wait for user response, then call save_gender_B_details tool.

        ----

        """
    
    def create_session(self, doctor_id=None, doctor_name=None, phone_number=None) -> str:
        """
        Create a new chat session
        
        Args:
            doctor_id: Optional doctor ID from URL parameters
            doctor_name: Optional doctor name from URL parameters
            phone_number: Optional phone number from URL parameters
        Returns:
            Session ID
        """
        try:
            # Generate a unique session ID
            session_id = str(uuid.uuid4())

            # Create initial greeting message
            initial_message = (
                "Hello! I'm **Careena 👩🏻‍⚕️**. I'm here to help you check Patient's eligibility for a medical loan.\n\n"
                "To get started, please share the following details:\n\n"
                "1. Patient's full name (As on Aadhaar Card)\n"
                "2. Patient's phone number (linked to their PAN)\n"
                "3. Expected cost of the treatment\n"
                "4. Patient's monthly income\n"
            )
            
            # Create session with initial data using single history approach
            session = {
                "id": session_id,
                "created_at": datetime.now().isoformat(),
                "status": "active",  
                "history": [{
                    "type": "AIMessage",
                    "content": initial_message
                }],  # Use serializable format directly
                "data": {},  
                "phone_number": phone_number
            }
            
            # Store doctor information if provided
            if doctor_id:
                session["data"]["doctor_id"] = doctor_id
                logger.info(f"Stored doctor_id {doctor_id} in session {session_id}")
            
            if doctor_name:
                session["data"]["doctor_name"] = doctor_name
                logger.info(f"Stored doctor_name {doctor_name} in session {session_id}")
            
            # Save to database
            SessionManager.update_session_in_db(session_id, session)
            
            return session_id
        except Exception as e:
            logger.error(f"Error creating session: {e}")
            raise
    
    def _create_context_aware_system_prompt(self, session_id: str) -> str:
        """
        Create a context-aware system prompt that includes conversation history and session data
        
        Args:
            session_id: Session identifier
            
        Returns:
            Enhanced system prompt with context
        """
        try:
            session = SessionManager.get_session_from_db(session_id)
            if not session:
                return self.base_system_prompt
            
            # Get conversation history
            history = session.get("history", [])
            data = session.get("data", {})
            
            # Create conversation context
            conversation_context = self._extract_conversation_context(history, data, session_id)
            
            # Create enhanced system prompt
            enhanced_prompt = f"""{self.base_system_prompt}

CONVERSATION CONTEXT AND MEMORY:
{conversation_context}

CRITICAL CONTEXT AWARENESS RULES:
1. ALWAYS refer to the conversation history above to understand the current state
2. DO NOT repeat questions or steps that have already been completed
3. Use the stored data to provide personalized responses
4. If the user asks about previously provided information, refer to the stored data
5. Maintain consistency with previous responses and collected information
6. If the user wants to change something, use the appropriate correction tools
7. Remember the current workflow (A or B) and application status
8. NEVER ask for Aadhaar upload in Workflow A
9. NEVER mix Workflow A and Workflow B - stick to the current workflow
10. Continue from where you left off based on the current step in the workflow
11. CRITICAL: After missing details collection is complete, proceed to the next workflow step (PAN verification, employment verification, etc.) - DO NOT restart the workflow
12. Workflow B is triggered when prefill data is empty (all important fields are empty) or when phoneToPrefill API fails
13. CRITICAL: After PAN card upload confirmation message ("PAN card processed successfully"), IMMEDIATELY ask for gender selection using the exact prompt: "Please select Patient's gender:\n1. Male\n2. Female\n"

"""
            return enhanced_prompt
            
        except Exception as e:
            logger.error(f"Error creating context-aware system prompt: {e}")
            return self.base_system_prompt
    
    def _extract_conversation_context(self, history: List[Dict[str, Any]], data: Dict[str, Any], session_id: str = None) -> str:
        """
        Extract meaningful context from conversation history and session data
        
        Args:
            history: Conversation history
            data: Session data
            session_id: Session identifier (optional, for conversation summary)
            
        Returns:
            Formatted conversation context
        """
        try:
            context_parts = []
            
            # Determine current workflow
            current_workflow = self._determine_current_workflow(data, history)
            context_parts.append(f"CURRENT WORKFLOW: {current_workflow}")
            
            # Add session status and progress
            if data:
                context_parts.append("\nCURRENT SESSION STATUS:")
                if data.get("userId"):
                    context_parts.append(f"- User ID: {data.get('userId')}")
                if data.get("fullName"):
                    context_parts.append(f"- Patient Name: {data.get('fullName')}")
                if data.get("phoneNumber"):
                    context_parts.append(f"- Phone Number: {data.get('phoneNumber')}")
                if data.get("treatmentCost"):
                    context_parts.append(f"- Treatment Cost: ₹{data.get('treatmentCost')}")
                if data.get("monthlyIncome"):
                    context_parts.append(f"- Monthly Income: ₹{data.get('monthlyIncome')}")
                if data.get("treatmentReason"):
                    context_parts.append(f"- Treatment Reason: {data.get('treatmentReason')}")
                if data.get("dateOfBirth"):
                    context_parts.append(f"- Date of Birth: {data.get('dateOfBirth')}")
                if data.get("gender"):
                    context_parts.append(f"- Gender: {data.get('gender')}")
                if data.get("maritalStatus"):
                    context_parts.append(f"- Marital Status: {data.get('maritalStatus')}")
                if data.get("educationLevel"):
                    context_parts.append(f"- Education Level: {data.get('educationLevel')}")
                if data.get("panNumber"):
                    context_parts.append(f"- PAN Number: {data.get('panNumber')}")
                
                # Add collection status
                if data.get("additional_details"):
                    context_parts.append(f"- Additional Details Collection: In Progress")
                    collection_step = data.get("additional_details", {}).get("collection_step")
                    if collection_step:
                        context_parts.append(f"- Current Collection Step: {collection_step}")
            
            # Add current workflow step
            current_step = self._determine_current_workflow_step(data, history, current_workflow)
            if current_step:
                context_parts.append(f"\nCURRENT WORKFLOW STEP: {current_step}")
            
            # Add conversation summary for long sessions
            if history and len(history) > 10:
                conversation_summary = self._create_conversation_summary(session_id)
                if conversation_summary:
                    context_parts.append(f"\n{conversation_summary}")
            else:
                # Add recent conversation summary (last 6 messages) for shorter sessions
                if history and len(history) > 1:
                    context_parts.append("\nRECENT CONVERSATION SUMMARY:")
                    recent_messages = history[-6:]  # Last 6 messages
                    for i, msg in enumerate(recent_messages):
                        msg_type = msg.get("type", "HumanMessage")
                        content = msg.get("content", "")
                        # Truncate long messages for context
                        if len(content) > 200:
                            content = content[:200] + "..."
                        context_parts.append(f"- {msg_type}: {content}")
            
            # Add application progress indicators based on workflow
            progress_indicators = self._get_workflow_progress_indicators(data, current_workflow)
            if progress_indicators:
                context_parts.append("\nAPPLICATION PROGRESS:")
                context_parts.extend(progress_indicators)
            
            return "\n".join(context_parts) if context_parts else "No previous context available."
            
        except Exception as e:
            logger.error(f"Error extracting conversation context: {e}")
            return "Error extracting conversation context."
    
    def _determine_current_workflow(self, data: Dict[str, Any], history: List[Dict[str, Any]]) -> str:
        """
        Determine which workflow (A or B) is currently active
        
        Args:
            data: Session data
            history: Conversation history
            
        Returns:
            "Workflow A" or "Workflow B"
        """
        try:
            # Check if get_prefill_data returned status 500 with phoneToPrefill_failed or empty data
            for msg in history:
                content = msg.get("content", "")
                if "phoneToPrefill_failed" in content or "phoneToPrefill_empty_data" in content:
                    return "Workflow B"
            
            # Default to Workflow A
            return "Workflow A"
            
        except Exception as e:
            logger.error(f"Error determining current workflow: {e}")
            return "Workflow A"
    
    def _determine_current_workflow_step(self, data: Dict[str, Any], history: List[Dict[str, Any]], workflow: str) -> str:
        """
        Determine the current step in the workflow
        
        Args:
            data: Session data
            history: Conversation history
            workflow: Current workflow (A or B)
            
        Returns:
            Current step description
        """
        try:
            if workflow == "Workflow A":
                return self._determine_workflow_a_step(data, history)
            else:
                return self._determine_workflow_b_step(data, history)
                
        except Exception as e:
            logger.error(f"Error determining current workflow step: {e}")
            return "Unknown step"
    
    def _determine_workflow_a_step(self, data: Dict[str, Any], history: List[Dict[str, Any]]) -> str:
        """
        Determine current step in Workflow A
        """
        try:
            # Check if treatment cost is below minimum or above maximum
            treatment_cost = data.get("treatmentCost")
            if treatment_cost:
                if treatment_cost < 3000:
                    return "Treatment cost below minimum (₹3,000) - Application stopped"
                elif treatment_cost > 1000000:
                    return "Treatment cost above maximum (₹10,00,000) - Application stopped"
            
            # Check if Juspay Cardless is eligible
            for msg in history:
                content = msg.get("content", "")
                if "ELIGIBLE" in content and "Juspay Cardless" in content:
                    return "Juspay Cardless approved - Application completed"
            
            # Check workflow steps
            if not data.get("fullName") or not data.get("phoneNumber") or not data.get("treatmentCost") or not data.get("monthlyIncome"):
                return "Step 1: Initial Data Collection"
            
            if not data.get("userId"):
                return "Step 2: User ID Creation"
            
            if not data.get("basic_details_submitted"):
                return "Step 3: Basic Details Submission"
            
            if not data.get("loan_details_submitted"):
                return "Step 4: Save Loan Details"
            
            # Check if Juspay Cardless check is done
            jp_cardless_checked = any("check_jp_cardless" in str(msg.get("content", "")) for msg in history)
            if not jp_cardless_checked:
                return "Step 5: Check Juspay Cardless"
            
            if not data.get("prefill_data_processed"):
                return "Step 6: Data Prefill"
            
            if not data.get("address_processed"):
                return "Step 7: Address Processing"
            
            if not data.get("basic_details_prefill_processed"):
                return "Step 8: Process Prefill Data for Basic Details"
            
            # Check for missing details collection
            if data.get("additional_details", {}).get("collection_step"):
                return f"Step 8: Collecting Missing Details - {data.get('additional_details', {}).get('collection_step')}"
            
            # Check if missing details collection is complete but basic details prefill is not processed
            if data.get("all_details_collected") and not data.get("basic_details_prefill_processed"):
                return "Step 8: Processing Basic Details After Missing Details Collection"
            
            if not data.get("pan_verified"):
                return "Step 9: PAN Card Collection"
            
            if not data.get("employment_verified"):
                return "Step 10: Employment Verification"
            
            if not data.get("employment_details_submitted"):
                return "Step 11: Save Employment Details"
            
            if not data.get("bureau_decision_processed"):
                return "Step 12: Process Loan Application (Bureau Decision)"
            
            return "Application completed - Bureau decision processed"
            
        except Exception as e:
            logger.error(f"Error determining Workflow A step: {e}")
            return "Unknown step"
    
    def _determine_workflow_b_step(self, data: Dict[str, Any], history: List[Dict[str, Any]]) -> str:
        """
        Determine current step in Workflow B
        """
        try:
            # Check if pincode is collected
            if not data.get("pincode_collected"):
                return "Step 1: Current Address Pincode Collection"
            
            # Check if PAN is provided
            if not data.get("panNumber"):
                return "Step 2: PAN Card Collection"
            
            # Check if PAN verification is done
            if not data.get("pan_verified"):
                return "Step 3: PAN Verification"
            
            # Check if employment verification is done
            if not data.get("employment_verified"):
                return "Step 4: Employment Verification"
            
            # Check if employment details are saved
            if not data.get("employment_details_submitted"):
                return "Step 5: Save Employment Details"
            
            # Check if bureau decision is processed
            if not data.get("bureau_decision_processed"):
                return "Step 6: Process Loan Application (Bureau Decision)"
            
            return "Application completed - Bureau decision processed"
            
        except Exception as e:
            logger.error(f"Error determining Workflow B step: {e}")
            return "Unknown step"
    
    def _get_workflow_progress_indicators(self, data: Dict[str, Any], workflow: str) -> List[str]:
        """
        Get progress indicators based on the current workflow
        
        Args:
            data: Session data
            workflow: Current workflow (A or B)
            
        Returns:
            List of progress indicators
        """
        try:
            indicators = []
            
            if workflow == "Workflow A":
                # Workflow A progress indicators
                if data.get("userId"):
                    indicators.append("✓ User ID created")
                if data.get("fullName") and data.get("phoneNumber") and data.get("treatmentCost") and data.get("monthlyIncome"):
                    indicators.append("✓ Initial data collected")
                if data.get("basic_details_submitted"):
                    indicators.append("✓ Basic details submitted")
                if data.get("loan_details_submitted"):
                    indicators.append("✓ Loan details submitted")
                if data.get("prefill_data_processed"):
                    indicators.append("✓ Data prefill processed")
                if data.get("address_processed"):
                    indicators.append("✓ Address processed")
                if data.get("basic_details_prefill_processed"):
                    indicators.append("✓ Basic details prefill processed")
                if data.get("all_details_collected"):
                    indicators.append("✓ All missing details collected")
                if data.get("pan_verified"):
                    indicators.append("✓ PAN verified")
                if data.get("employment_verified"):
                    indicators.append("✓ Employment verified")
                if data.get("employment_details_submitted"):
                    indicators.append("✓ Employment details submitted")
                if data.get("bureau_decision_processed"):
                    indicators.append("✓ Bureau decision processed")
            else:
                # Workflow B progress indicators
                if data.get("pincode_collected"):
                    indicators.append("✓ Pincode collected")
                if data.get("panNumber"):
                    indicators.append("✓ PAN number provided")
                if data.get("pan_verified"):
                    indicators.append("✓ PAN verified")
                if data.get("employment_verified"):
                    indicators.append("✓ Employment verified")
                if data.get("employment_details_submitted"):
                    indicators.append("✓ Employment details submitted")
                if data.get("bureau_decision_processed"):
                    indicators.append("✓ Bureau decision processed")
            
            return indicators
            
        except Exception as e:
            logger.error(f"Error getting workflow progress indicators: {e}")
            return []
    
    def _validate_context_consistency(self, session_id: str, message: str, ai_message: str) -> bool:
        """
        Validate that the AI response is consistent with the conversation context
        
        Args:
            session_id: Session identifier
            message: User message
            ai_message: AI response
            
        Returns:
            True if context is consistent, False if inconsistencies detected
        """
        try:
            session = SessionManager.get_session_from_db(session_id)
            if not session:
                return True
            
            data = session.get("data", {})
            message_lower = message.lower()
            ai_message_lower = ai_message.lower()
            
            # Check for common hallucination patterns
            inconsistencies = []
            
            # Check if AI is asking for information that's already been provided
            if data.get("fullName") and "name" in ai_message_lower and "what is" in ai_message_lower:
                inconsistencies.append("AI asking for name when already provided")
            
            if data.get("phoneNumber") and "phone" in ai_message_lower and "what is" in ai_message_lower:
                inconsistencies.append("AI asking for phone when already provided")
            
            if data.get("treatmentCost") and "cost" in ai_message_lower and "what is" in ai_message_lower:
                inconsistencies.append("AI asking for treatment cost when already provided")
            
            if data.get("monthlyIncome") and "income" in ai_message_lower and "what is" in ai_message_lower:
                inconsistencies.append("AI asking for income when already provided")
            
            # Check workflow-specific inconsistencies
            current_workflow = self._determine_current_workflow(data, session.get("history", []))
            
            if current_workflow == "Workflow A":
                # In Workflow A, never ask for Aadhaar upload
                if "aadhaar" in ai_message_lower and "upload" in ai_message_lower:
                    inconsistencies.append("AI asking for Aadhaar upload in Workflow A")
            
            # Check if AI is asking for PAN upload when PAN number is already provided
            if data.get("panNumber") and "pan" in ai_message_lower and "upload" in ai_message_lower:
                inconsistencies.append("AI asking for PAN upload when PAN number already provided")
            
            # Check if AI is asking for employment type when it's already been collected
            if data.get("employment_type_collected") and "employment type" in ai_message_lower:
                inconsistencies.append("AI asking for employment type when already collected")
            
            # Log inconsistencies for debugging
            if inconsistencies:
                logger.warning(f"Context inconsistencies detected in session {session_id}: {inconsistencies}")
                return False
            
            return True
            
        except Exception as e:
            logger.error(f"Error validating context consistency: {e}")
            return True  # Default to allowing the response if validation fails
    
    def get_conversation_context(self, session_id: str) -> str:
        """
        Get the current conversation context for debugging and monitoring
        
        Args:
            session_id: Session identifier
            
        Returns:
            Formatted conversation context
        """
        try:
            session = SessionManager.get_session_from_db(session_id)
            if not session:
                return "Session not found"
            
            history = session.get("history", [])
            data = session.get("data", {})
            
            return self._extract_conversation_context(history, data, session_id)
            
        except Exception as e:
            logger.error(f"Error getting conversation context: {e}")
            return f"Error retrieving context: {e}"
    
    def _create_conversation_summary(self, session_id: str) -> str:
        """
        Create a summary of the conversation for long sessions to maintain context
        
        Args:
            session_id: Session identifier
            
        Returns:
            Conversation summary
        """
        try:
            session = SessionManager.get_session_from_db(session_id)
            if not session:
                return ""
            
            history = session.get("history", [])
            data = session.get("data", {})
            
            if len(history) < 10:  # No need for summary for short conversations
                return ""
            
            summary_parts = []
            summary_parts.append("CONVERSATION SUMMARY:")
            
            # Determine workflow
            current_workflow = self._determine_current_workflow(data, history)
            summary_parts.append(f"Workflow: {current_workflow}")
            
            # Key milestones in the conversation
            milestones = []
            
            # Check for key events in history
            for i, msg in enumerate(history):
                content = msg.get("content", "").lower()
                msg_type = msg.get("type", "")
                
                if msg_type == "HumanMessage":
                    if any(keyword in content for keyword in ["name:", "phone:", "cost:", "income:"]):
                        milestones.append(f"Step {i//2 + 1}: User provided initial data")
                    elif "pincode" in content and len(content.strip()) == 6:
                        milestones.append(f"Step {i//2 + 1}: User provided pincode")
                    elif "pan" in content and ("upload" in content or len(content.strip()) == 10):
                        milestones.append(f"Step {i//2 + 1}: User provided PAN")
                    elif any(keyword in content for keyword in ["1", "2", "salaried", "self-employed"]):
                        milestones.append(f"Step {i//2 + 1}: User selected employment type")
                    elif "@" in content and "." in content:
                        milestones.append(f"Step {i//2 + 1}: User provided email")
                
                elif msg_type == "AIMessage":
                    if "employment type" in content and "1. SALARIED" in content:
                        milestones.append(f"Step {i//2 + 1}: AI asked for employment type")
                    elif "pincode" in content and "current address" in content:
                        milestones.append(f"Step {i//2 + 1}: AI requested pincode")
                    elif "pan" in content and "upload" in content:
                        milestones.append(f"Step {i//2 + 1}: AI requested PAN upload")
                    elif "email" in content and "address" in content:
                        milestones.append(f"Step {i//2 + 1}: AI requested email")
            
            # Add unique milestones
            unique_milestones = []
            for milestone in milestones:
                if milestone not in unique_milestones:
                    unique_milestones.append(milestone)
            
            summary_parts.extend(unique_milestones[-5:])  # Last 5 milestones
            
            # Add current application status
            if data:
                summary_parts.append("\nCURRENT STATUS:")
                if data.get("userId"):
                    summary_parts.append("- User ID created and stored")
                if data.get("fullName") and data.get("phoneNumber"):
                    summary_parts.append("- Patient details collected")
                if data.get("treatmentCost"):
                    summary_parts.append(f"- Treatment cost: ₹{data.get('treatmentCost')}")
                if data.get("pincode_collected"):
                    summary_parts.append("- Pincode collected")
                if data.get("panNumber"):
                    summary_parts.append("- PAN number provided")
                if data.get("pan_verified"):
                    summary_parts.append("- PAN verification completed")
                if data.get("email"):
                    summary_parts.append("- Email provided")
            
            return "\n".join(summary_parts)
            
        except Exception as e:
            logger.error(f"Error creating conversation summary: {e}")
            return ""
    
    def _get_optimized_chat_history(self, session_id: str, max_messages: int = 10) -> List:
        """
        Get optimized chat history for the agent with context preservation
        
        Args:
            session_id: Session identifier
            max_messages: Maximum number of recent messages to include
            
        Returns:
            Optimized chat history as LangChain messages
        """
        try:
            session = SessionManager.get_session_from_db(session_id)
            if not session:
                return []
            
            history = session.get("history", [])
            
            # If history is short, return all messages
            if len(history) <= max_messages:
                return self._convert_to_langchain_messages(history)
            
            # For longer histories, keep the first message (greeting) and recent messages
            optimized_history = []
            
            # Always keep the first message (initial greeting)
            if history:
                optimized_history.append(history[0])
            
            # Add recent messages
            recent_messages = history[-(max_messages-1):] if len(history) > 1 else []
            optimized_history.extend(recent_messages)
            
            return self._convert_to_langchain_messages(optimized_history)
            
        except Exception as e:
            logger.error(f"Error getting optimized chat history: {e}")
            return []
    
    def _update_conversation_progress(self, session_id: str, message: str, ai_message: str) -> None:
        """
        Update conversation progress indicators based on message content and session data
        
        Args:
            session_id: Session identifier
            message: User message
            ai_message: AI response
        """
        try:
            session = SessionManager.get_session_from_db(session_id)
            if not session:
                return
            
            data = session.get("data", {})
            message_lower = message.lower()
            ai_message_lower = ai_message.lower()
            
            # Track progress based on message content and AI responses
            progress_updates = {}
            
            # Check for initial data collection completion
            if (data.get("fullName") and data.get("phoneNumber") and 
                data.get("treatmentCost") and data.get("monthlyIncome") and 
                not data.get("initial_data_completed")):
                progress_updates["initial_data_completed"] = True
            
            # Check for basic details submission
            if "basic details" in ai_message_lower and "submitted" in ai_message_lower:
                progress_updates["basic_details_submitted"] = True
            
            # Check for loan details submission
            if "loan details" in ai_message_lower and "submitted" in ai_message_lower:
                progress_updates["loan_details_submitted"] = True
            
            # Check for pincode collection
            if "pincode" in message_lower and len(message_lower.strip()) == 6:
                progress_updates["pincode_collected"] = True
            
            # Check for PAN upload
            if ("pan" in message_lower and "upload" in message_lower) or "pan card" in ai_message_lower:
                progress_updates["pan_uploaded"] = True
            
            # Check for employment type collection
            if "employment type" in ai_message_lower and "1. SALARIED" in ai_message:
                progress_updates["employment_type_collected"] = True
            
            # Update progress in session data
            for key, value in progress_updates.items():
                SessionManager.update_session_data_field(session_id, f"data.{key}", value)
                logger.info(f"Updated progress for session {session_id}: {key} = {value}")
                
        except Exception as e:
            logger.error(f"Error updating conversation progress: {e}")
    
    def run(self, session_id: str, message: str) -> str:
        """
        Process a user message within a session

        Args:
            session_id: Session identifier
            message: User message

        Returns:
            Agent response
        """
        try:
            # Get session from database once
            session = SessionManager.get_session_from_db(session_id)
            current_status = session.get("status", "active")
            logger.info(f"Session {session_id} current status: {current_status}")

            # Helper: detect employment type prompt in a string
            def is_employment_type_prompt(text: str) -> bool:
                return (
                    "Patient's employment type:" in text
                    and "1. SALARIED" in text
                    and "2. SELF_EMPLOYED" in text
                    and "Please Enter input 1 or 2 only" in text
                )

            # Helper: detect limit options prompt in a string
            def is_limit_options_prompt(text: str) -> bool:
                return (
                    "Continue with this limit" in text
                    and "Continue with limit enhancement" in text
                    and ("1." in text and "2." in text)
                )

            # If already collecting additional details, use the sequential handler,
            # but allow status to be changed if agent message contains employment type question
            if current_status == "collecting_additional_details":
                logger.info(f"Session {session_id}: Entering additional details collection mode")
                ai_message = self._handle_additional_details_collection(session_id, message)
                # If the AI message contains the employment type prompt, update status accordingly
                if is_employment_type_prompt(ai_message):
                    logger.info(f"Employment type prompt detected in collecting_additional_details mode, updating session status for {session_id}")
                    SessionManager.update_session_data_field(session_id, "status", "collecting_additional_details")
                    SessionManager.update_session_data_field(session_id, "data.collection_step", "employment_type")
                    updated_session = SessionManager.get_session_from_db(session_id)
                    if not updated_session.get("data", {}).get("additional_details"):
                        SessionManager.update_session_data_field(session_id, "data.additional_details", {})
                    logger.info(f"Session {session_id} marked as collecting_additional_details (from collecting_additional_details branch)")
                self._update_session_history(session_id, message, ai_message)
                return ai_message

            # Handle post-approval address details flow when additional_details_completed
            if current_status == "additional_details_completed":
                logger.info(f"Session {session_id}: Handling post-approval address details flow")
                ai_message = self._handle_post_approval_address_details(session_id, message)
                self._update_session_history(session_id, message, ai_message)
                return ai_message

            # Handle post-approval address details completion
            if current_status == "post_approval_address_details":
                logger.info(f"Session {session_id}: Handling post-approval address details completion")
                ai_message = self._handle_address_details_completion(session_id, message)
                self._update_session_history(session_id, message, ai_message)
                return ai_message

            # Handle KYC completed status
            if current_status == "kyc_completed":
                logger.info(f"Session {session_id}: Handling KYC completed status")
                ai_message = self._handle_kyc_completed_status(session_id, message)
                self._update_session_history(session_id, message, ai_message)
                return ai_message

            # Handle loan disbursal ready status
            if current_status == "loan_disbursal_ready":
                logger.info(f"Session {session_id}: Handling loan disbursal ready status")
                ai_message = self._handle_loan_disbursal_ready_status(session_id, message)
                self._update_session_history(session_id, message, ai_message)
                return ai_message

            logger.info(f"Session {session_id}: Using full agent executor (status: {current_status})")
            session_tools = self._create_session_aware_tools(session_id)

            # Create context-aware system prompt with conversation history and session data
            context_aware_system_prompt = self._create_context_aware_system_prompt(session_id)
            
            # Get optimized chat history for better context management
            optimized_chat_history = self._get_optimized_chat_history(session_id, max_messages=12)
            
            prompt = ChatPromptTemplate.from_messages([
                ("system", context_aware_system_prompt),
                ("human", "{input}"),
                MessagesPlaceholder(variable_name="chat_history"),
                MessagesPlaceholder(variable_name="agent_scratchpad"),
            ])

            agent = create_openai_functions_agent(self.llm, session_tools, prompt)
            session_agent_executor = AgentExecutor(
                agent=agent,
                tools=session_tools,
                verbose=True,
                max_iterations=50,
                handle_parsing_errors=True,
                return_intermediate_steps=True,  # Ensure we get intermediate steps
            )

            # Use optimized chat history instead of full history
            chat_history = optimized_chat_history.copy()
            chat_history.append(HumanMessage(content=message))

            # Check if the message might trigger employment type questions
            message_triggers_employment_check = any(keyword in message.lower() for keyword in [
                "continue", "next", "proceed", "what", "employment", "type", "salaried", "self-employed"
            ])
            
            response = session_agent_executor.invoke({
                "input": message,
                "chat_history": chat_history
            })

            logger.info(f"Agent executor response keys: {list(response.keys())}")
            logger.info(f"Agent executor output: {response.get('output', 'No output')}")
            
            # Check if get_bureau_decision was called by looking at intermediate steps
            bureau_decision_response = None
            if "intermediate_steps" in response:
                for step in response.get("intermediate_steps", []):
                    if len(step) >= 2 and hasattr(step[0], 'tool') and step[0].tool == "get_bureau_decision":
                        tool_output = step[1]
                        logger.info(f"Found get_bureau_decision in intermediate steps with output: {tool_output}")
                        if "Patient's employment type:" in str(tool_output):
                            bureau_decision_response = str(tool_output)
                            logger.info(f"Using bureau decision tool output as final response")
                            break
            
            # If bureau decision was called and has employment type prompt, use its response
            if bureau_decision_response:
                ai_message = bureau_decision_response
            else:
                ai_message = response.get("output", "I'm processing your request. Please wait.")
                
            # Additional check: if the response is just "1. SALARIED" or similar, it's wrong
            if ai_message.strip() in ["1. SALARIED", "2. SELF_EMPLOYED", "1", "2", "SALARIED", "SELF_EMPLOYED"]:
                logger.error(f"Agent returned incorrect simplified response: {ai_message}")
                # Try to get the bureau decision directly
                try:
                    bureau_result = self.get_bureau_decision(session_id)
                    if bureau_result and "Patient's employment type:" in bureau_result:
                        ai_message = bureau_result
                        logger.info(f"Forced bureau decision call to get correct response: {ai_message}")
                except Exception as e:
                    logger.error(f"Error forcing bureau decision: {e}")

            # Check if the response came from get_bureau_decision tool and use it directly
            bureau_decision_tool_used = False
            bureau_decision_tool_output = None
            if "intermediate_steps" in response:
                logger.info(f"Checking intermediate steps for bureau decision tool: {len(response['intermediate_steps'])} steps")
                for i, step in enumerate(response["intermediate_steps"]):
                    logger.info(f"Step {i}: tool={step[0].tool if len(step) > 0 else 'None'}")
                    if len(step) >= 2 and step[0].tool == "get_bureau_decision":
                        tool_output = step[1]
                        logger.info(f"Found get_bureau_decision tool, output: {tool_output}")
                        if is_employment_type_prompt(str(tool_output)):
                            bureau_decision_tool_output = str(tool_output)
                            # Remove duplicate lines
                            lines = bureau_decision_tool_output.split('\n')
                            unique_lines = []
                            seen_lines = set()
                            for line in lines:
                                line = line.strip()
                                if line and line not in seen_lines:
                                    unique_lines.append(line)
                                    seen_lines.add(line)
                            bureau_decision_tool_output = '\n'.join(unique_lines)
                            bureau_decision_tool_used = True
                            logger.info(f"Found get_bureau_decision tool output with employment type prompt: {bureau_decision_tool_output}")
                            break
                        elif is_limit_options_prompt(str(tool_output)):
                            bureau_decision_tool_output = str(tool_output)
                            # Remove duplicate lines
                            lines = bureau_decision_tool_output.split('\n')
                            unique_lines = []
                            seen_lines = set()
                            for line in lines:
                                line = line.strip()
                                if line and line not in seen_lines:
                                    unique_lines.append(line)
                                    seen_lines.add(line)
                            bureau_decision_tool_output = '\n'.join(unique_lines)
                            bureau_decision_tool_used = True
                            logger.info(f"Found get_bureau_decision tool output with limit options prompt: {bureau_decision_tool_output}")
                            break
            else:
                logger.info("No intermediate_steps found in response - agent executor may not have called any tools")

            # If bureau decision tool was used and prompt is present, update status and return
            if bureau_decision_tool_used and bureau_decision_tool_output:
                if is_employment_type_prompt(bureau_decision_tool_output):
                    logger.info(f"Employment type prompt detected, updating session status for {session_id}")
                    SessionManager.update_session_data_field(session_id, "status", "collecting_additional_details")
                    SessionManager.update_session_data_field(session_id, "data.collection_step", "employment_type")
                    updated_session = SessionManager.get_session_from_db(session_id)
                    if not updated_session.get("data", {}).get("additional_details"):
                        SessionManager.update_session_data_field(session_id, "data.additional_details", {})
                    logger.info(f"Session {session_id} marked as collecting_additional_details (from bureau_decision_tool branch)")
                    
                    # Force verify the status was updated
                    final_session = SessionManager.get_session_from_db(session_id)
                    if final_session:
                        logger.info(f"Final session status after update: {final_session.get('status')}")
                        if final_session.get('status') != "collecting_additional_details":
                            logger.error(f"Status update failed! Current status: {final_session.get('status')}")
                            # Force update again
                            SessionManager.update_session_data_field(session_id, "status", "collecting_additional_details")
                            logger.info("Forced status update again")
                elif is_limit_options_prompt(bureau_decision_tool_output):
                    logger.info(f"Limit options prompt detected, updating session status for {session_id}")
                    SessionManager.update_session_data_field(session_id, "status", "collecting_additional_details")
                    SessionManager.update_session_data_field(session_id, "data.collection_step", "limit_options")
                    updated_session = SessionManager.get_session_from_db(session_id)
                    if not updated_session.get("data", {}).get("additional_details"):
                        SessionManager.update_session_data_field(session_id, "data.additional_details", {})
                    logger.info(f"Session {session_id} marked as collecting_additional_details (from limit_options branch)")
                
                self._update_session_history(session_id, message, bureau_decision_tool_output)
                return bureau_decision_tool_output

            # Check if the agent executor output contains employment type prompt (even if tool wasn't called directly)
            employment_type_prompt_in_output = is_employment_type_prompt(ai_message)
            
            # Check if the agent executor output contains limit options prompt
            limit_options_prompt_in_output = is_limit_options_prompt(ai_message)

            # Check if agent should have called bureau decision tool but didn't
            should_have_called_bureau_tool = (
                employment_type_prompt_in_output
                and not bureau_decision_tool_used
                and "intermediate_steps" in response
                and len(response["intermediate_steps"]) > 0
            )

            # ALWAYS force the bureau decision tool call if employment type prompt is detected
            if employment_type_prompt_in_output and not bureau_decision_tool_used:
                logger.warning(f"Employment type prompt detected but get_bureau_decision tool not used. Forcing tool call.")
                try:
                    bureau_result = self.get_bureau_decision(session_id)
                    if bureau_result and is_employment_type_prompt(bureau_result):
                        ai_message = bureau_result
                        logger.info(f"Forced bureau decision tool call successful: {ai_message}")
                        # Update the response to indicate tool was used
                        bureau_decision_tool_used = True
                        bureau_decision_tool_output = bureau_result
                    else:
                        logger.error(f"Forced bureau decision tool call returned invalid result: {bureau_result}")
                except Exception as e:
                    logger.error(f"Error forcing bureau decision tool call: {e}")

            # If employment type prompt is present in output, update status and collection step
            if employment_type_prompt_in_output:
                logger.info(f"Employment type prompt detected in agent output, updating session status for {session_id}")
                SessionManager.update_session_data_field(session_id, "status", "collecting_additional_details")
                SessionManager.update_session_data_field(session_id, "data.collection_step", "employment_type")
                updated_session = SessionManager.get_session_from_db(session_id)
                if not updated_session.get("data", {}).get("additional_details"):
                    SessionManager.update_session_data_field(session_id, "data.additional_details", {})
                logger.info(f"Session {session_id} marked as collecting_additional_details (from agent output branch)")
                
                # Force verify the status was updated
                final_session = SessionManager.get_session_from_db(session_id)
                if final_session:
                    logger.info(f"Final session status after update: {final_session.get('status')}")
                    if final_session.get('status') != "collecting_additional_details":
                        logger.error(f"Status update failed! Current status: {final_session.get('status')}")
                        # Force update again
                        SessionManager.update_session_data_field(session_id, "status", "collecting_additional_details")
                        logger.info("Forced status update again")
                
                self._update_session_history(session_id, message, ai_message)
                logger.info(f"Final response to user: {ai_message}")
                return ai_message

            # If limit options prompt is present in output, update status and collection step
            if limit_options_prompt_in_output:
                logger.info(f"Limit options prompt detected in agent output, updating session status for {session_id}")
                SessionManager.update_session_data_field(session_id, "status", "collecting_additional_details")
                SessionManager.update_session_data_field(session_id, "data.collection_step", "limit_options")
                updated_session = SessionManager.get_session_from_db(session_id)
                if not updated_session.get("data", {}).get("additional_details"):
                    SessionManager.update_session_data_field(session_id, "data.additional_details", {})
                logger.info(f"Session {session_id} marked as collecting_additional_details (from limit_options output branch)")
                
                self._update_session_history(session_id, message, ai_message)
                logger.info(f"Final response to user: {ai_message}")
                return ai_message

            # Final check: if the response contains employment type prompt, ensure status is updated
            if is_employment_type_prompt(ai_message) and current_status != "collecting_additional_details":
                logger.warning(f"Employment type prompt in final response but status not updated. Forcing update.")
                SessionManager.update_session_data_field(session_id, "status", "collecting_additional_details")
                SessionManager.update_session_data_field(session_id, "data.collection_step", "employment_type")
                if not session.get("data", {}).get("additional_details"):
                    SessionManager.update_session_data_field(session_id, "data.additional_details", {})
                logger.info(f"Forced status update to collecting_additional_details")
            
            # Check if user is trying to make corrections before application completion
            correction_keywords = ["change", "correct", "update", "modify", "edit", "wrong", "mistake"]
            is_correction_request = any(keyword in message.lower() for keyword in correction_keywords)
            
            
            # Otherwise, just update the conversation history and return
            self._update_session_history(session_id, message, ai_message)
            logger.info(f"Final response to user: {ai_message}")
            return ai_message
        
        except Exception as e:
            logger.error(f"Error processing message: {e}")
            return "Please start a new chat session to continue our conversation."
        
    def _convert_to_langchain_messages(self, history: List[Dict[str, Any]]) -> List:
        """
        Convert serializable history to LangChain message objects
        
        Args:
            history: List of serializable message dictionaries
            
        Returns:
            List of LangChain message objects
        """
        langchain_messages = []
        for msg in history:
            if isinstance(msg, dict):
                msg_type = msg.get('type', 'HumanMessage')
                content = msg.get('content', '')
                if msg_type == 'AIMessage':
                    langchain_messages.append(AIMessage(content=content))
                else:
                    langchain_messages.append(HumanMessage(content=content))
            elif hasattr(msg, 'content'):  # Already a LangChain message object
                langchain_messages.append(msg)
            else:
                # Fallback for any other format
                langchain_messages.append(HumanMessage(content=str(msg)))
        return langchain_messages

    def _update_session_history(self, session_id: str, user_message: str, ai_message: str) -> None:
        """
        Efficiently update session history with new messages and track progress
        
        Args:
            session_id: Session identifier
            user_message: User's message
            ai_message: AI's response
        """
        try:
            # Get current history
            session = SessionManager.get_session_from_db(session_id)
            if not session:
                return
            
            current_history = session.get("history", [])
            
            # Add new messages to history
            current_history.append({
                "type": "HumanMessage",
                "content": user_message
            })
            current_history.append({
                "type": "AIMessage",
                "content": ai_message
            })
            
            # Update history in database (single operation)
            SessionManager.update_session_data_field(session_id, "history", current_history)
            
            # Update conversation progress tracking
            self._update_conversation_progress(session_id, user_message, ai_message)
            
            # Validate context consistency to prevent hallucination
            is_consistent = self._validate_context_consistency(session_id, user_message, ai_message)
            if not is_consistent:
                logger.warning(f"Context inconsistency detected in session {session_id}. AI response may need review.")
            
        except Exception as e:
            logger.error(f"Error updating session history: {e}")

    # def get_session_data(self, session_id: str = None) -> str:
    #     """
    #     Get session data for the current session
        
    #     Args:
    #         session_id: Session ID (required)
            
    #     Returns:
    #         Session data as JSON string with comprehensive data view
    #     """
    #     if not session_id:
    #         return "Session ID not found"
        
    #     session = SessionManager.get_session_from_db(session_id)
    #     if not session:
    #         return "Session ID not found"
        
    #     # Create a comprehensive view of session data
    #     comprehensive_session = {
    #         "session_info": {
    #             "id": session.get("id"),
    #             "status": session.get("status"),
    #             "created_at": session.get("created_at"),
    #             "phone_number": session.get("phone_number")
    #         },
    #         "user_data": session.get("data", {}),
    #         "conversation_history": []
    #     }
        
    #     # History is already in serializable format
    #     if "history" in session:
    #         comprehensive_session["conversation_history"] = session["history"]
        
    #     # Add summary of stored data
    #     data = session.get("data", {})
    #     data_summary = {
    #         "core_user_data": {
    #             "userId": data.get("userId"),
    #             "fullName": data.get("fullName") or data.get("name"),
    #             "phoneNumber": data.get("phoneNumber") or data.get("phone"),
    #             "treatmentCost": data.get("treatmentCost"),
    #             "monthlyIncome": data.get("monthlyIncome"),
    #         },
    #         "api_responses_count": len(data.get("api_responses", {})),
    #         "api_requests_count": len(data.get("api_requests", {})),
    #         "prefill_data_available": bool(data.get("prefill_data")),
    #         "employment_data_available": bool(data.get("employment_data")),
    #         "bureau_decision_available": bool(data.get("bureau_decision_details")),
    #         "additional_details_available": bool(data.get("additional_details")),
    #     }
        
    #     comprehensive_session["data_summary"] = data_summary
        
    #     return json.dumps(comprehensive_session, indent=2)
    
    # Tool implementations
    
    def store_user_data_structured(self, fullName: str, phoneNumber: str, treatmentCost: int, monthlyIncome: int, session_id: str) -> str:
        """
        Store user data in the session using structured input
        
        Args:
            fullName: Patient's full name
            phoneNumber: Patient's phone number
            treatmentCost: Treatment cost amount
            monthlyIncome: Monthly income amount
            session_id: Session identifier
            
        Returns:
            Confirmation message
        """
        try:
            # Convert structured input to JSON string format
            data = {
                "fullName": fullName,
                "phoneNumber": phoneNumber,
                "treatmentCost": treatmentCost,
                "monthlyIncome": monthlyIncome
            }
            
            # Convert to JSON string and call the original method
            input_str = json.dumps(data)
            return self.store_user_data(input_str, session_id)
            
        except Exception as e:
            logger.error(f"Error in store_user_data_structured: {e}")
            return f"Error storing data: {str(e)}"

    def store_user_data(self, input_str: str, session_id: str) -> str:
        """
        Store user data in the session
        
        Args:
            input_str: JSON string with data to store
            
        Returns:
            Confirmation message
        """
        try:
            data = json.loads(input_str)
            
            if not session_id:
                return "Session ID not found or invalid"
            
            # Normalize field names for consistency
            # Convert "phone" to "phoneNumber" for consistency
            if "phone" in data and "phoneNumber" not in data:
                data["phoneNumber"] = data.pop("phone")
            
            # Convert "name" to "fullName" for consistency 
            if "name" in data and "fullName" not in data:
                data["fullName"] = data.pop("name")
            
            # Validate treatment cost - minimum requirement is ₹3,000
            treatment_cost = data.get("treatmentCost")
            if treatment_cost is not None:
                try:
                    # Convert to float, handling various formats (₹, commas, etc.)
                    cost_str = str(treatment_cost).replace('₹', '').replace(',', '').strip()
                    cost_value = float(cost_str)
                    
                    if cost_value < 3000:
                        return f"I understand your treatment cost is ₹{cost_value:,.0f}. Currently, I can only process loan applications for treatments costing ₹3,000 or more. Please let me know if your treatment cost is ₹3,000 or above, and I'll be happy to help you with the loan application process."
                    elif cost_value > 1000000:
                        return f"I understand your treatment cost is ₹{cost_value:,.0f}. Currently, I can only process loan applications for treatments costing up to ₹10,00,000. Please let me know if your treatment cost is ₹10,00,000 or below, and I'll be happy to help you with the loan application process."
                except (ValueError, TypeError):
                    # If we can't parse the cost, continue with normal flow
                    logger.warning(f"Could not parse treatment cost: {treatment_cost}")
            
            # Check if user_id is present in the data
            if 'user_id' in data or 'userId' in data:
                user_id = data.get('user_id') or data.get('userId')
                # Store userId using update_session_data_field
                SessionManager.update_session_data_field(session_id, "data.userId", user_id)
            
            # Store each piece of user data systematically
            for key, value in data.items():
                if key not in ['user_id']:  # Skip user_id as we handle it above as userId
                    SessionManager.update_session_data_field(session_id, f"data.{key}", value)
            
            # Also store the raw input for reference
            SessionManager.update_session_data_field(session_id, "data.user_input.store_user_data", data)
            
            logger.info(f"User data stored systematically in session {session_id}: {data}")
            
            return f"Data successfully stored in session {session_id}"
        except Exception as e:
            logger.error(f"Error storing user data: {e}")
            return f"Error storing data: {str(e)}"
        
    def get_user_id_from_phone_number(self, phone_number: str, session_id: str) -> str:
        """
        Get user ID from phone number
        
        Args:
            phone_number: User's phone number
            session_id: Session identifier
            
        Returns:
            API response as JSON string with userId
        """
        try:
            result = self.api_client.get_user_id_from_phone_number(phone_number)
            logger.info(f"API response from get_user_id_from_phone_number: {result}")
            
            # Store the complete API response in session data
            if session_id:
                SessionManager.update_session_data_field(session_id, "data.api_responses.get_user_id_from_phone_number", result)
            
            # If successful, extract userId and store in session
            if result.get("status") == 200:
                # Parse the data field if it's a JSON string
                data = result.get("data")
                user_id_from_api = None
                
                if isinstance(data, str):
                    # First, try to parse as JSON (for the second response format with userId and prefill_data)
                    try:
                        parsed_data = json.loads(data)
                        user_id_from_api = parsed_data.get("userId")
                        logger.info(f"Successfully parsed JSON data and extracted clean userId: {user_id_from_api}")
                    except json.JSONDecodeError as e:
                        logger.warning(f"Could not parse 'data' field as JSON: {e}")
                        # Try to extract userId using regex as fallback for incomplete JSON
                        userId_match = re.search(r'"userId"\s*:\s*"([^"]+)"', data)
                        if userId_match:
                            user_id_from_api = userId_match.group(1)
                            logger.info(f"Extracted userId using regex fallback: {user_id_from_api}")
                        else:
                            # If regex also fails, treat it as a direct userId string (first response format)
                            if data and data.strip():
                                user_id_from_api = data.strip()
                                logger.info(f"Treating data as direct clean userId string: {user_id_from_api}")
                            else:
                                user_id_from_api = None
                elif isinstance(data, dict):
                    user_id_from_api = data.get("userId")
                    logger.info(f"Extracted userId from dict data: {user_id_from_api}")
                else:
                    user_id_from_api = None
                    logger.warning(f"Unexpected data type: {type(data).__name__}")
                
                # Ensure extracted_user_id is a non-empty string and validate it's a clean userId
                if isinstance(user_id_from_api, str) and user_id_from_api:
                    # Additional validation to ensure we never save a JSON string as userId
                    if user_id_from_api.startswith('{') or user_id_from_api.startswith('"'):
                        logger.error(f"Attempted to save JSON string as userId: {user_id_from_api}")
                        user_id_from_api = None
                    else:
                        if session_id:
                            # Store clean userId in session.data.userId
                            SessionManager.update_session_data_field(session_id, "data.userId", user_id_from_api)
                            logger.info(f"Stored clean userId '{user_id_from_api}' in session data for session {session_id}")
                
                if not user_id_from_api:
                    logger.warning(
                        f"UserId not found or is not a valid string in API response's 'data' field. "
                        f"Received: '{data}' (type: {type(data).__name__}) "
                        f"for session {session_id}."
                    )
            
            return session_id
        except Exception as e:
            logger.error(f"Error getting user ID from phone number: {e}")
            return f"Error getting user ID from phone number: {str(e)}"
        
    def get_prefill_data(self, user_id: str = None, session_id: str = None) -> str:
        """
        Get prefilled user data
        
        Args:
            user_id: User identifier, optional if available in session
            session_id: Session identifier
            
        Returns:
            Prefilled data as JSON string
        """
        try:
            if not session_id:
                return "Session ID is required"
            
            session = SessionManager.get_session_from_db(session_id)
            if not session:
                return "Session not found"
            
            user_id = session.get("data", {}).get("userId")
            
            if not user_id:
                return "User ID is required to get prefill data"
            
            result = self.api_client.get_prefill_data(user_id)
            # Store the complete API response in session data
            if session_id:
                SessionManager.update_session_data_field(session_id, "data.api_responses.get_prefill_data", result)
            
            # Check if the API call failed with 500 error
            if result.get("status") == 500:
                logger.warning(f"phoneToPrefill API failed with 500 error for user_id: {user_id}")
                # Return a specific message asking for Aadhaar upload
                return json.dumps({
                    "status": 500,
                    "error": "phoneToPrefill_failed",
                    "message": "Follow workflow B. Please provide 6-digit pincode of Patient's Current address: ",
                    "requires_pincode_collection": True
                })
            
            # Check if the API call was successful but returned empty data
            if result.get("status") == 200:
                data = result.get("data", {})
                response_data = data.get("response", {})
                
                # Check if all important fields are empty
                is_empty = True
                if response_data:
                    # Check if any of the important fields have data
                    important_fields = ["pan", "gender", "dob", "email"]
                    for field in important_fields:
                        field_value = response_data.get(field, "")
                        if field_value and str(field_value).strip():
                            # For nested name object, check if any name field has data
                            if field == "name" and isinstance(field_value, dict):
                                name_fields = ["fullName", "firstName", "lastName"]
                                for name_field in name_fields:
                                    if field_value.get(name_field, "").strip():
                                        is_empty = False
                                        break
                            else:
                                is_empty = False
                                break
                
                if is_empty:
                    logger.warning(f"phoneToPrefill API returned empty data for user_id: {user_id}")
                    # Return a specific message asking for Aadhaar upload
                    return json.dumps({
                        "status": 500,
                        "error": "phoneToPrefill_empty_data",
                        "message": "Follow workflow B. Please provide 6-digit pincode of Patient's Current address:",
                        "requires_pincode_collection": True
                    })
            
            return json.dumps(result)
        except Exception as e:
            logger.error(f"Error getting prefill data: {e}")
            return f"Error getting prefill data: {str(e)}"
        
            

    def get_employment_verification(self, session_id: str) -> str:
        """
        Get employment verification data
        
        Args:
            session_id: Session identifier
            
        Returns:
            Employment verification data as JSON string
        """
        try:

            # If user_id is not provided, try to get from session
            if session_id:
                session = SessionManager.get_session_from_db(session_id)
                if session and session.get("data", {}).get("userId"):
                    user_id = session["data"]["userId"]
                    
                
            result = self.api_client.get_employment_verification(user_id)
            
            # Store the complete API response in session data
            if session_id:
                SessionManager.update_session_data_field(session_id, "data.api_responses.get_employment_verification", result)
            
            # If successful, store important employment data in session
            if result.get("status") == 200 and session_id:
                try:
                    data = result.get("data", {})
                    employment_data = {}
                    
                    # Determine employment type
                    if "employmentSummary" in data:
                        summary = data["employmentSummary"]
                        if summary.get("is_employed", False):
                            employment_data["employmentType"] = "SALARIED"
                    
                    # Extract organization name if present
                    if "employmentSummary" in data and "recent_employer_data" in data["employmentSummary"]:
                        employer_data = data["employmentSummary"]["recent_employer_data"]
                        if "establishment_name" in employer_data:
                            employment_data["organizationName"] = employer_data["establishment_name"]
                    
                    # Store in session using update_session_data_field
                    if employment_data:
                        SessionManager.update_session_data_field(session_id, "data.employment_data", employment_data)
                        logger.info(f"Stored employment data in session: {employment_data}")
                except Exception as e:
                    logger.warning(f"Error processing employment data: {e}")
            
            return json.dumps(result)
        except Exception as e:
            logger.error(f"Error getting employment verification: {e}")
            return f"Error getting employment verification: {str(e)}"
    
    def save_basic_details(self, session_id: str) -> str:
        """
        Save basic user details, always prioritizing session data over input_str.

        Args:
            input_str: (ignored, always use session data)
            session_id: Session identifier

        Returns:
            Save result as JSON string
        """
        try:
            # Always use session data, ignore input_str
            if not session_id:
                return "Session ID is required"

            session = SessionManager.get_session_from_db(session_id)
            if not session or not session.get("data", {}):
                return "Session data not found"

            session_data = session["data"]

            # Get userId from session data
            user_id = session_data.get("userId")
            if not user_id:
                return "User ID is required"

            # Build data dict from session data, mapping to expected API fields
            data = {}

            # Name fields
            if session_data.get("fullName"):
                data["firstName"] = session_data.get("fullName")
            elif session_data.get("name"):
                data["firstName"] = session_data.get("name")

            # Phone number fields
            if session_data.get("mobileNumber"):
                data["mobileNumber"] = session_data.get("mobileNumber")
            elif session_data.get("phoneNumber"):
                data["mobileNumber"] = session_data.get("phoneNumber")
            elif session_data.get("phone"):
                data["mobileNumber"] = session_data.get("phone")
            else:
                return "Phone number is required"

            # Add other possible fields from session data if present - comprehensive mapping
            field_mappings = {
                "panCard": ["panCard", "pan", "panNo", "panNumber", "pan_card", "pan_number"],
                "gender": ["gender", "sex"],
                "dateOfBirth": ["dateOfBirth", "dob", "birthDate", "birth_date", "date_of_birth"],
                "emailId": ["emailId", "email", "email_id", "emailAddress", "email_address"],
                "firstName": ["firstName", "name", "first_name", "fullName", "full_name", "givenName", "given_name"],
                "treatmentCost": ["treatmentCost", "treatment_cost", "loanAmount", "loan_amount", "amount"],
                "monthlyIncome": ["monthlyIncome", "monthly_income", "income", "salary", "netTakeHomeSalary", "net_take_home_salary"]
            }
            
            # Apply field mappings
            for target_field, source_fields in field_mappings.items():
                for source_field in source_fields:
                    if session_data.get(source_field) is not None:
                        data[target_field] = session_data.get(source_field)
                        break  # Use first found value

            # Store the data being sent to the API
            SessionManager.update_session_data_field(session_id, "data.api_requests.save_basic_details", {
                "user_id": user_id,
                "data": data.copy()
            })

            result = self.api_client.save_basic_details(user_id, data)

            # Store the API response
            SessionManager.update_session_data_field(session_id, "data.api_responses.save_basic_details", result)

            return json.dumps(result)
        except Exception as e:
            logger.error(f"Error saving basic details: {e}")
            return f"Error saving basic details: {str(e)}"
        
    def save_employment_details(self, session_id: str) -> str:
        """
        Save employment details

        Args:
            input_str: JSON string with employment data or user ID string
            session_id: Session identifier

        Returns:
            Save result as JSON string
        """
        try:
           
            user_id = None
            data = {}
            # Try to get user ID from session if not provided in input
            if session_id:
                session = SessionManager.get_session_from_db(session_id)
                if session and session.get("data", {}).get("userId"):
                    user_id = session["data"]["userId"]

            if not user_id:
                return "User ID is required"

            # Get employment verification API response from session
            employment_verification = None
            if session_id:
                session = SessionManager.get_session_from_db(session_id)
                if session:
                    employment_verification = session.get("data", {}).get("api_responses", {}).get("get_employment_verification")

            # Default to SELF_EMPLOYED
            employment_type = "SELF_EMPLOYED"
            organization_name = None

            if employment_verification and isinstance(employment_verification, dict):
                status = employment_verification.get("status")
                if status == 200:
                    employment_type = "SALARIED"
                    # Try to extract establishmentName from the deeply nested responseBody
                    data_field = employment_verification.get("data", {})
                    response_body = data_field.get("responseBody")
                    if response_body:
                        try:
                            # responseBody is a JSON string, so parse it
                            response_json = json.loads(response_body)
                            # Traverse to result > result > summary > recentEmployerData > establishmentName
                            result_outer = response_json.get("result", {})
                            result_inner = result_outer.get("result", {})
                            summary = result_inner.get("summary", {})
                            recent_employer_data = summary.get("recentEmployerData", {})
                            establishment_name = recent_employer_data.get("establishmentName")
                            if establishment_name:
                                organization_name = establishment_name
                        except Exception as parse_exc:
                            logger.warning(f"Could not parse establishmentName from employment_verification: {parse_exc}")

            # Set employmentType in data
            data["employmentType"] = employment_type
            if organization_name:
                data["organizationName"] = organization_name

            # Get monthly income from session data if not in the input
            if ('netTakeHomeSalary' not in data or 'monthlyFamilyIncome' not in data) and session_id:
                session = SessionManager.get_session_from_db(session_id)
                if session and 'data' in session:
                    session_data = session['data']
                    if session_data.get('monthlyIncome'):
                        income = session_data.get('monthlyIncome')
                        if 'netTakeHomeSalary' not in data:
                            data['netTakeHomeSalary'] = income
                        if 'monthlyFamilyIncome' not in data:
                            data['monthlyFamilyIncome'] = income

            # Make sure we have the form status
            if 'formStatus' not in data:
                data['formStatus'] = "Employment"

            # Store the data being sent to the API
            if session_id:
                SessionManager.update_session_data_field(session_id, "data.api_requests.save_employment_details", {
                    "user_id": user_id,
                    "data": data.copy()
                })

            result = self.api_client.save_employment_details(user_id, data)

            # Store the API response
            if session_id:
                SessionManager.update_session_data_field(session_id, "data.api_responses.save_employment_details", result)

            return json.dumps(result)
        except Exception as e:
            logger.error(f"Error saving employment details: {e}")
            return f"Error saving employment details: {str(e)}"
    
    def save_loan_details_structured(self, fullName: str, treatmentCost: int, userId: str, session_id: str) -> str:
        """
        Save loan details using structured input
        
        Args:
            fullName: Patient's full name
            treatmentCost: Treatment cost amount
            userId: User ID
            session_id: Session identifier
            
        Returns:
            Save result as JSON string
        """
        try:
            # Convert structured input to JSON string format
            data = {
                "fullName": fullName,
                "treatmentCost": treatmentCost,
                "userId": userId
            }
            
            # Convert to JSON string and call the original method
            input_str = json.dumps(data)
            return self.save_loan_details(input_str, session_id)
            
        except Exception as e:
            logger.error(f"Error in save_loan_details_structured: {e}")
            return f"Error saving loan details: {str(e)}"

    def save_loan_details(self, input_str: str, session_id: str) -> str:
        """
        Save loan details

        Args:
            input_str: JSON string with loan data (ignored, details picked up from session data)
            
        Returns:
            Save result as JSON string
        """
        try:
            data = json.loads(input_str)
            user_id = data.get("userId")
            name = data.get("fullName")
            loan_amount = data.get("treatmentCost")

            # Try to get doctor_id and doctor_name from session data if not present in input
            doctor_id = data.get("doctorId") or data.get("doctor_id")
            doctor_name = data.get("doctorName") or data.get("doctor_name")

            if session_id:
                session = SessionManager.get_session_from_db(session_id)
                if session and "data" in session:
                    session_data = session["data"]
                    # Try to get doctor_id and doctor_name from session data if not already set
                    if not doctor_id:
                        doctor_id = session_data.get("doctorId") or session_data.get("doctor_id")
                    if not doctor_name:
                        doctor_name = session_data.get("doctorName") or session_data.get("doctor_name")

            logger.info(f"Retrieved doctor_id {doctor_id} and doctor_name {doctor_name} from session for loan details")

            if not user_id or not name or not loan_amount:
                return "User ID, name, and loan amount are required"

            # Store the data being sent to the API
            SessionManager.update_session_data_field(session_id, "data.api_requests.save_loan_details", {
                "user_id": user_id,
                "name": name,
                "loan_amount": loan_amount,
                "doctor_name": doctor_name,
                "doctor_id": doctor_id
            })

            result = self.api_client.save_loan_details(user_id, name, loan_amount, doctor_name, doctor_id)
            
            # Store the API response
            if session_id:
                SessionManager.update_session_data_field(session_id, "data.api_responses.save_loan_details", result)
            
            return json.dumps(result)
        except Exception as e:
            logger.error(f"Error saving loan details: {e}")
            return f"Error saving loan details: {str(e)}"
    

    
    def get_bureau_decision(self, session_id: str) -> str:
        """
        Get bureau decision for a loan
        
        Args:
            session_id: Session identifier
            
        Returns:
            Bureau decision as JSON string
        """
        try:
            # Initialize variables first
            loan_id = None

            # First try to get data from session
            if session_id:
                session = SessionManager.get_session_from_db(session_id)
                logger.info(f"Session retrieved: {session is not None}")
                
                if session and "data" in session:
                    session_data = session["data"]
                    logger.info(f"Session data keys: {list(session_data.keys())}")
                    
                    # Check if we already have bureau decision in session
                    if "api_responses" in session_data and "get_bureau_decision" in session_data["api_responses"]:
                        existing_decision = session_data["api_responses"]["get_bureau_decision"]
                        if existing_decision.get("status") == 200:
                            logger.info(f"Using existing bureau decision from session")
                            return json.dumps(existing_decision)
                    
                    # Try to get loan_id from different possible locations in session data
                    if "loanId" in session_data:
                        loan_id = session_data["loanId"]
                        logger.info(f"Found loan_id in session data: {loan_id}")

                    
                    # Also try to get from save_loan_details response
                    if not loan_id and "api_responses" in session_data and "save_loan_details" in session_data["api_responses"]:
                        save_loan_response = session_data["api_responses"]["save_loan_details"]
                        logger.info(f"save_loan_details response: {save_loan_response}")
                        if isinstance(save_loan_response, dict) and save_loan_response.get("status") == 200:
                            if "data" in save_loan_response and isinstance(save_loan_response["data"], dict):
                                loan_id = save_loan_response["data"].get("loanId")
                                logger.info(f"Found loan_id in save_loan_details response: {loan_id}")
                    
                    # Debug: Show what we have in api_responses
                    if "api_responses" in session_data:
                        logger.info(f"Available API responses: {list(session_data['api_responses'].keys())}")
                else:
                    logger.warning(f"No session data found for session_id: {session_id}")


            # Validate required parameters
            logger.info(f"Final loan_id before validation: '{loan_id}' (type: {type(loan_id)})")
            
            if not loan_id:
                logger.error("Loan ID is missing for bureau decision")
                logger.error(f"loan_id value: '{loan_id}', type: {type(loan_id)}")
                return json.dumps({"status": 400, "error": "Loan ID is required"})
                
            # Additional validation for loan_id
            if not isinstance(loan_id, str):
                logger.error(f"loan_id is not a string: {type(loan_id)}")
                return json.dumps({"status": 400, "error": "loan_id must be a string"})
                
            if loan_id.strip() == "":
                logger.error(f"loan_id is empty after stripping: '{loan_id}'")
                return json.dumps({"status": 400, "error": "loan_id is empty"})
                
            logger.info(f"Making bureau decision API call with loan_id: {loan_id}")
            logger.info(f"loan_id type: {type(loan_id)}, loan_id value: '{loan_id}'")
            
            # Make the API call
            try:
                result = self.api_client.get_bureau_decision(loan_id)
                logger.info(f"API call successful, result type: {type(result)}")
            except Exception as api_error:
                logger.error(f"API call failed with error: {api_error}")
                logger.error(f"loan_id passed to API: '{loan_id}' (type: {type(loan_id)})")
                raise
            
            # Store the complete API response in session data
            if session_id:
                SessionManager.update_session_data_field(session_id, "data.api_responses.get_bureau_decision", result)
            
            # Log the raw API response for debugging
            logger.info(f"Bureau decision API response for loan ID {loan_id}: {json.dumps(result)}")
            
            # Process result to extract and format eligible EMI information
            if isinstance(result, dict) and result.get("status") == 200:
                bureau_result = self.extract_bureau_decision_details(result, session_id)
                logger.info(f"Bureau result: {bureau_result}")
                
                # Save the extracted bureau decision details to session data
                if session_id:
                    SessionManager.update_session_data_field(session_id, "data.bureau_decision_details", bureau_result)
                    logger.info(f"Session {session_id}: Saved bureau decision details to session data")
                
                # Format the response using the new function
                formatted_response = self._format_bureau_decision_response(bureau_result, session_id)
                logger.info(f"Formatted response: {formatted_response}")
                
                # Ensure we always return a string
                if formatted_response is None:
                    logger.error("Formatted response is None, returning default message")
                    return "There was an error processing the loan decision. Please try again."
                
                return formatted_response
            
            # Save the raw result as bureau decision details even if it's not a successful response
            if session_id:
                SessionManager.update_session_data_field(session_id, "data.bureau_decision_details", result)
                logger.info(f"Session {session_id}: Saved raw bureau decision result to session data")
            
            return json.dumps(result)
        except Exception as e:
            logger.error(f"Error getting bureau decision: {e}")
            error_result = {
                "status": 500,
                "error": f"Error getting bureau decision: {str(e)}"
            }
            
            # Save error information to session data
            if session_id:
                SessionManager.update_session_data_field(session_id, "data.bureau_decision_details", error_result)
                logger.info(f"Session {session_id}: Saved bureau decision error to session data")
            
            return json.dumps(error_result)

    def extract_bureau_decision_details(self, bureau_result: Dict[str, Any], session_id: str) -> Dict[str, Any]:
        """
        Extract and format eligible EMI details from a bureau decision result
        
        Args:
            bureau_result: Bureau decision API response
            session_id: Session identifier
            
        Returns:
            Dictionary with formatted bureau decision details
        """
        try:
            details = {
                "status": None,
                "reason": None,
                "maxEligibleEMI": None,
                "emiPlans": [],
                "creditLimitCalculated": None,
                "loanAmount": None,
                "maxTreatmentAmount": None
            }
            
            if not isinstance(bureau_result, dict) or bureau_result.get("status") != 200:
                return details
                
            data = bureau_result.get("data", {})
            
            # Handle nested structure where actual data is in data.data
            if "data" in data and isinstance(data["data"], dict):
                data = data["data"]
            
            # Extract status from multiple possible locations
            if "finalDecision" in data:
                details["status"] = data["finalDecision"]
            elif "status" in data:
                details["status"] = data["status"]
            elif "bureauDecision" in data:
                details["status"] = data["bureauDecision"]
            
            # Log the extracted status for debugging
            logger.info(f"Extracted bureau decision status: {details['status']}")
            
            # Extract loan amount
            if "loanAmount" in data:
                details["loanAmount"] = data["loanAmount"]
            
            # Extract max eligible EMI
            if "maxEligibleEmi" in data:
                details["maxEligibleEMI"] = data["maxEligibleEmi"]
            elif "maxEligibleEMI" in data:
                details["maxEligibleEMI"] = data["maxEligibleEMI"]
            elif "eligibleEMI" in data:
                details["maxEligibleEMI"] = data["eligibleEMI"]
            
            # Extract reason from rejection reasons or other sources
            if "rejectionReasons" in data and isinstance(data["rejectionReasons"], list) and len(data["rejectionReasons"]) > 0:
                details["reason"] = ", ".join(data["rejectionReasons"])
            elif "reason" in data:
                details["reason"] = data["reason"]
            elif "decisionReason" in data:
                details["reason"] = data["decisionReason"]
            elif "bureauChecks" in data and isinstance(data["bureauChecks"], list):
                for check in data["bureauChecks"]:
                    if isinstance(check, dict) and check.get("autoDecision") == "FAILED":
                        if "policyCheck" in check:
                            details["reason"] = f"Failed {check['policyCheck']} check"
                            break
            
            # Extract EMI plans and find max credit limit and treatment amount
            emi_plans_data = None
            if "emiPlanList" in data and isinstance(data["emiPlanList"], list):
                emi_plans_data = data["emiPlanList"]
            elif "emiPlans" in data and isinstance(data["emiPlans"], list):
                emi_plans_data = data["emiPlans"]
            
            if emi_plans_data:
                details["emiPlans"] = emi_plans_data
                
                # Find maximum creditLimit from all plans
                try:
                    max_credit_limit = max(
                        (float(plan.get("creditLimitCalculated", 0)) for plan in emi_plans_data if plan.get("creditLimitCalculated")),
                        default=None
                    )
                    if max_credit_limit:
                        details["creditLimitCalculated"] = str(int(max_credit_limit))
                except (ValueError, TypeError):
                    pass
                
                # Find maximum treatment amount by getting the highest grossTreatmentAmount from all plans
                try:
                    max_treatment_amount = max(
                        (float(plan.get("grossTreatmentAmount", 0)) for plan in emi_plans_data if plan.get("grossTreatmentAmount")),
                        default=None
                    )
                    if max_treatment_amount:
                        details["maxTreatmentAmount"] = str(int(max_treatment_amount))
                except (ValueError, TypeError):
                    pass

                print(f"max_treatment_amount: {max_treatment_amount}")
                
                # If we have plans but no max eligible EMI, use the highest EMI
                if not details["maxEligibleEMI"] and emi_plans_data:
                    try:
                        highest_emi = max(
                            (float(plan.get("emi", 0)) for plan in emi_plans_data if plan.get("emi")),
                            default=None
                        )
                        if highest_emi:
                            details["maxEligibleEMI"] = str(int(highest_emi))
                    except (ValueError, TypeError):
                        pass
            
            # Ensure credit limit, EMI, down payment, and net loan amount values are strings
            for plan in details["emiPlans"]:
                for key in ["creditLimitCalculated", "emi", "downPayment", "netLoanAmount"]:
                    if key in plan and plan[key] is not None and not isinstance(plan[key], str):
                        plan[key] = str(plan[key])
                
                # Ensure grossTreatmentAmount is available and is a string
                if "grossTreatmentAmount" in plan and plan["grossTreatmentAmount"] is not None and not isinstance(plan["grossTreatmentAmount"], str):
                    plan["grossTreatmentAmount"] = str(plan["grossTreatmentAmount"])
            
            # Log the complete details dictionary for debugging
            logger.info(f"Extracted bureau decision details: {details}")

            
            return details
        except Exception as e:
            logger.error(f"Error extracting bureau decision details: {e}")
            return {
                "status": None,
                "reason": None,
                "maxEligibleEMI": None,
                "emiPlans": [],
                "creditLimitCalculated": None,
                "loanAmount": None,
                "maxTreatmentAmount": None
            }

    def process_prefill_data_for_basic_details(self, session_id: str) -> str:
        """
        Process prefill data and check for missing details. If any required details are missing,
        always save the available details using the API client, and return a message asking the user to provide the missing ones.

        Args:
            session_id: Session identifier.

        Returns:
            JSON string for save_basic_details or message asking for missing details
        """
        try:
            # 1. Get user_id if not provided
            session = None
            if session_id:
                session = SessionManager.get_session_from_db(session_id)
            user_id = session.get("data", {}).get("userId") if session else None
            if not user_id:
                return "User ID is required to process prefill data"

            # 2. Get prefill data from API response in session
            prefill_data = {}
            session_data = {}
            if session_id:
                session = SessionManager.get_session_from_db(session_id)
                if session and "data" in session:
                    session_data = session["data"]
                    api_responses = session_data.get("api_responses", {})
                    prefill_api_result = api_responses.get("get_prefill_data")
                    if prefill_api_result and isinstance(prefill_api_result, dict):
                        prefill_data = prefill_api_result.get("data", {}).get("response", {})
                    if not prefill_data and "prefill_api_response" in session_data:
                        prefill_data = session_data["prefill_api_response"]

            # 3. Build the data for save_basic_details
            data = {"userId": user_id, "formStatus": "Basic"}

            # 4. Get name and phone from session if available
            if "name" in session_data and session_data["name"] is not None:
                data["firstName"] = session_data["name"]
            elif "fullName" in session_data and session_data["fullName"] is not None:
                data["firstName"] = session_data["fullName"]

            if "phone" in session_data and session_data["phone"] is not None:
                data["mobileNumber"] = session_data["phone"]
            elif "phoneNumber" in session_data and session_data["phoneNumber"] is not None:
                data["mobileNumber"] = session_data["phoneNumber"]
            elif "mobileNumber" in session_data and session_data["mobileNumber"] is not None:
                data["mobileNumber"] = session_data["mobileNumber"]

            # 5. Extract fields from prefill_data (from API response)
            field_mappings = {
                "panCard": ["pan"],
                "gender": ["gender"],
                "dateOfBirth": ["dob"],
                "emailId": ["email"],
            }

            for target_field, source_fields in field_mappings.items():
                for source in source_fields:
                    if source in prefill_data and prefill_data[source] is not None:
                        value = prefill_data[source]
                        if isinstance(value, (dict, list)):
                            continue
                        else:
                            data[target_field] = str(value)
                        break

            # Special handling for email if it's a list or dict
            if "email" in prefill_data and prefill_data["email"] is not None and "emailId" not in data:
                email_data = prefill_data["email"]
                if isinstance(email_data, list) and email_data:
                    if isinstance(email_data[0], dict) and "email" in email_data[0] and email_data[0]["email"] is not None:
                        data["emailId"] = email_data[0]["email"]
                    else:
                        data["emailId"] = email_data[0]
                elif isinstance(email_data, str) and email_data.strip():
                    data["emailId"] = email_data

            # Also extract from nested "response" if it exists
            if "response" in prefill_data and isinstance(prefill_data["response"], dict):
                response = prefill_data["response"]
                for target_field, source_fields in field_mappings.items():
                    for source in source_fields:
                        if source in response and response[source] is not None and target_field not in data:
                            value = response[source]
                            if isinstance(value, (dict, list)):
                                continue
                            else:
                                data[target_field] = str(value)
                            break
                # Special handling for email in nested response
                if "email" in response and response["email"] is not None and "emailId" not in data:
                    email_data = response["email"]
                    if isinstance(email_data, list):
                        if email_data:
                            if isinstance(email_data[0], dict) and "email" in email_data[0] and email_data[0]["email"] is not None:
                                data["emailId"] = str(email_data[0]["email"])
                            else:
                                data["emailId"] = str(email_data[0])
                    elif isinstance(email_data, dict) and "email" in email_data and email_data["email"] is not None:
                        data["emailId"] = str(email_data["email"])
                    elif isinstance(email_data, str) and email_data.strip():
                        data["emailId"] = str(email_data)
                # Handle phone number in response if needed
                if "mobile" in response and response["mobile"] is not None and "mobileNumber" not in data:
                    data["mobileNumber"] = response["mobile"]

            # 6. Check for missing required details
            missing_details = []
            required_fields = ["panCard", "gender", "dateOfBirth"]
            
            for field in required_fields:
                if field not in data or not data[field] or data[field].strip() == "":
                    missing_details.append(field)

            # Always save the available details, even if some are missing
            logger.info(f"Saving available prefill details: user_id={user_id}, data={data}")
            result = self.api_client.save_prefill_details(user_id, data)
            logger.info(f"Saved (partial) prefill details: {result}")
            if session_id:
                SessionManager.update_session_data_field(session_id, "data.api_responses.save_prefill_details", result)
                # Only mark as completed if nothing is missing
                if not missing_details:
                    SessionManager.update_session_data_field(session_id, "data.basic_details_completed", True)

            # If there are missing details, ask the user to provide them
            if missing_details:
                missing_messages = []
                for field in missing_details:
                    if field == "panCard":
                        missing_messages.append("PAN card number")
                    elif field == "gender":
                        missing_messages.append("gender (Male/Female/Other)")
                    elif field == "dateOfBirth":
                        missing_messages.append("date of birth (YYYY-MM-DD format)")
                    # elif field == "emailId":
                    #     missing_messages.append("email address")
                
                missing_text = ", ".join(missing_messages)
                response_message = f"I need some additional information to complete Patient's application. Please provide Patient's {missing_text}."
                
                # Store the missing details in session for the agent to handle
                if session_id:
                    SessionManager.update_session_data_field(session_id, "data.missing_details", missing_details)
                    SessionManager.update_session_data_field(session_id, "data.prefill_data_processed", data)
                    logger.info(f"Missing details detected: {missing_details}")
                
                return json.dumps({
                    "status": "missing_details",
                    "message": response_message,
                    "missing_details": missing_details,
                    "available_data": data,
                    "save_result": result
                })

            # All details are available, return the save result
            logger.info(f"All basic details present and saved for user_id={user_id}")
            return json.dumps(result)
        except Exception as e:
            logger.error(f"Error processing prefill data: {e}")
            if 'user_id' in locals() and user_id:
                return json.dumps({"userId": user_id, "error": str(e)})
            else:
                return json.dumps({"error": str(e)})
            
    def process_address_data(self, session_id: str) -> str:
        """
        Extract address information from prefill data and save it using save_address_details.
        Looks for 'Primary' address type and extracts postal code (pincode) and address line.
        If pincode is available, calls state_and_city_by_pincode API to get accurate city and state.
        If pincode is missing, returns a special status to ask user for pincode.
        If state is not found from API, use state from prefill data, but if it's a code, crosswalk to real state name using pincode.

        Args:
            session_id: Session identifier

        Returns:
            Save result as JSON string
        """
        user_id = None  # Ensure user_id is always defined

        # State code to state name mapping with pincode ranges
        PINCODE_STATE_MAP = [
            ("Andaman & Nicobar Islands", ["744"]),
            ("Andhra Pradesh", [str(i) for i in range(500, 536)]),
            ("Arunachal Pradesh", [str(i) for i in range(790, 793)]),
            ("Assam", [str(i) for i in range(781, 789)]),
            ("Bihar", [str(i) for i in range(800, 856)]),
            ("Chhattisgarh", [str(i) for i in range(490, 498)]),
            ("Chandigarh", ["160"]),
            ("Daman & Diu", ["362", "396"]),
            ("Delhi", ["110"]),
            ("Dadra & Nagar Haveli", ["396"]),
            ("Goa", ["403"]),
            ("Gujarat", [str(i) for i in range(360, 397)]),
            ("Himachal Pradesh", [str(i) for i in range(171, 178)]),
            ("Haryana", [str(i) for i in range(121, 137)]),
            ("Jharkhand", [str(i) for i in range(813, 836)]),
            ("Jammu & Kashmir", [str(i) for i in range(180, 195)]),
            ("Karnataka", [str(i) for i in range(560, 592)]),
            ("Kerala", [str(i) for i in range(670, 696)]),
            ("Lakshadweep", ["682"]),
            ("Maharashtra", [str(i) for i in range(400, 446)]),
            ("Meghalaya", [str(i) for i in range(793, 795)]),
            ("Manipur", ["795"]),
            ("Madhya Pradesh", [str(i) for i in range(450, 489)]),
            ("Mizoram", ["796"]),
            ("Nagaland", ["797", "798"]),
            ("Odisha", [str(i) for i in range(751, 771)]),
            ("Punjab", [str(i) for i in range(140, 161)]),
            ("Pondicherry/Puducherry", ["533", "605", "607", "609"]),
            ("Rajasthan", [str(i) for i in range(301, 346)]),
            ("Sikkim", ["737"]),
            ("Telangana", [str(i) for i in range(500, 510)]),
            ("Tamil Nadu", [str(i) for i in range(600, 644)]),
            ("Tripura", ["799"]),
            ("Uttarakhand", [str(i) for i in range(244, 264)]),
            ("Uttar Pradesh", [str(i) for i in range(201, 286)]),
            ("West Bengal", [str(i) for i in range(700, 744)]),
        ]

        STATE_CODE_TO_NAME = {
            "AN": "Andaman & Nicobar Islands",
            "AP": "Andhra Pradesh",
            "AR": "Arunachal Pradesh",
            "AS": "Assam",
            "BR": "Bihar",
            "CG": "Chhattisgarh",
            "CT": "Chhattisgarh",
            "CH": "Chandigarh",
            "DD": "Daman & Diu",
            "DL": "Delhi",
            "DN": "Dadra & Nagar Haveli",
            "GA": "Goa",
            "GJ": "Gujarat",
            "HP": "Himachal Pradesh",
            "HR": "Haryana",
            "JH": "Jharkhand",
            "JK": "Jammu & Kashmir",
            "KA": "Karnataka",
            "KL": "Kerala",
            "LD": "Lakshadweep",
            "MH": "Maharashtra",
            "ML": "Meghalaya",
            "MN": "Manipur",
            "MP": "Madhya Pradesh",
            "MZ": "Mizoram",
            "NL": "Nagaland",
            "OR": "Odisha",
            "PB": "Punjab",
            "PY": "Pondicherry/Puducherry",
            "RJ": "Rajasthan",
            "SK": "Sikkim",
            "TG": "Telangana",
            "TS": "Telangana",
            "TN": "Tamil Nadu",
            "TR": "Tripura",
            "UL": "Uttarakhand",
            "UP": "Uttar Pradesh",
            "WB": "West Bengal",
        }

        def get_state_from_pincode(pincode):
            if not pincode or len(pincode) < 3:
                return None
            prefix = pincode[:3]
            for state_name, ranges in PINCODE_STATE_MAP:
                for rng in ranges:
                    if "-" in rng:
                        start, end = rng.split("-")
                        if start.strip().isdigit() and end.strip().isdigit():
                            if int(start) <= int(prefix) <= int(end):
                                return state_name
                    else:
                        if prefix == rng:
                            return state_name
            return None

        def is_valid_pincode(pincode):
            """Check if a string is a valid 6-digit pincode"""
            if not pincode:
                return False
            # Clean the pincode string
            clean_pincode = ''.join(filter(str.isdigit, str(pincode)))
            return len(clean_pincode) == 6 and clean_pincode.isdigit()

        def extract_pincode_from_postal(postal):
            """Extract valid pincode from postal field"""
            if not postal:
                return None
            # Clean the postal string and extract digits
            clean_postal = ''.join(filter(str.isdigit, str(postal)))
            if len(clean_postal) == 6:
                return clean_postal
            # If we have more than 6 digits, try to find 6-digit sequence
            if len(clean_postal) > 6:
                for i in range(len(clean_postal) - 5):
                    potential_pincode = clean_postal[i:i+6]
                    if potential_pincode.isdigit():
                        return potential_pincode
            return None

        try:
            if not session_id:
                return "Session ID is required"

            session = SessionManager.get_session_from_db(session_id)
            if not session:
                return "Session not found"

            user_id = session.get("data", {}).get("userId")

            # Get prefill data from session if available
            prefill_data = None
            if session_id:
                session = SessionManager.get_session_from_db(session_id)
                if session and "data" in session:
                    session_data = session["data"]
                    # Try to get from data.api_responses.get_prefill_data first
                    api_responses = session_data.get("api_responses", {})
                    prefill_api_result = api_responses.get("get_prefill_data")
                    if prefill_api_result and isinstance(prefill_api_result, dict):
                        # Try to get the nested response
                        prefill_data = prefill_api_result.get("data", {}).get("response")
                    # Fallback to prefill_api_response if not found above
                    if not prefill_data and "prefill_api_response" in session_data:
                        prefill_data = session_data["prefill_api_response"]

            # Extract address information
            address_data = {}

            # Check if it's already in the right format
            if isinstance(prefill_data, dict) and "address" in prefill_data and isinstance(prefill_data["address"], list):
                address_list = prefill_data["address"]
                primary_address = None
                valid_pincode = None

                # First, try to find address with Type "Primary" or "Permanent"
                for addr in address_list:
                    addr_type = addr.get("Type", "").lower()
                    if addr_type in ["primary", "permanent"]:
                        primary_address = addr
                        # Check if this address has a valid pincode
                        postal = addr.get("Postal", "")
                        extracted_pincode = extract_pincode_from_postal(postal)
                        if is_valid_pincode(extracted_pincode):
                            valid_pincode = extracted_pincode
                            break

                # If no primary address with valid pincode found, search all addresses for valid pincode
                if not valid_pincode:
                    for addr in address_list:
                        postal = addr.get("Postal", "")
                        extracted_pincode = extract_pincode_from_postal(postal)
                        if is_valid_pincode(extracted_pincode):
                            primary_address = addr
                            valid_pincode = extracted_pincode
                            break

                # If still no valid pincode found, use the first address in the list
                if not primary_address and address_list:
                    primary_address = address_list[0]

                if primary_address:
                    # Extract address details
                    address_data["address"] = primary_address.get("Address", "")
                    
                    # Use the valid pincode we found, or try to extract from current address
                    if valid_pincode:
                        address_data["pincode"] = valid_pincode
                    else:
                        postal = primary_address.get("Postal", "")
                        extracted_pincode = extract_pincode_from_postal(postal)
                        address_data["pincode"] = extracted_pincode if extracted_pincode else ""

                    address_data["state"] = primary_address.get("State", "")

                    # Check if pincode is missing or invalid
                    if not address_data["pincode"] or not is_valid_pincode(address_data["pincode"]):
                        # Return special status to ask for pincode
                        return json.dumps({
                            "status": "missing_pincode",
                            "message": "Please provide your 6-digit pincode to continue with the loan application process. Follow workflow A",
                            "extracted_address_data": address_data
                        })

                    # Clean up the pincode
                    pincode = address_data["pincode"].strip()
                    address_data["pincode"] = pincode

                    # If we have a valid pincode, get city and state from API
                    try:
                        pincode_data = self.api_client.state_and_city_by_pincode(address_data["pincode"])
                        logger.info(f"Pincode API response for pincode {address_data['pincode']}: {pincode_data}")
                        city_set = False
                        state_set = False
                        if pincode_data and pincode_data.get("status") == "success":
                            # Only update if we get valid non-null data
                            if pincode_data.get("city") and pincode_data["city"] is not None:
                                address_data["city"] = pincode_data["city"]
                                city_set = True
                            if pincode_data.get("state") and pincode_data["state"] is not None:
                                address_data["state"] = pincode_data["state"]
                                state_set = True
                        # If state is not set from API, use state from prefill data, but crosswalk code if needed
                        if not state_set:
                            prefill_state = primary_address.get("State", "")
                            # If prefill_state is a code, map to name
                            state_name = STATE_CODE_TO_NAME.get(prefill_state.strip().upper())
                            if state_name:
                                address_data["state"] = state_name
                            else:
                                # If not a code, try to use as is, but if still not a valid state, use pincode mapping
                                if prefill_state and len(prefill_state) <= 3:
                                    # Try pincode mapping
                                    state_from_pin = get_state_from_pincode(address_data["pincode"])
                                    if state_from_pin:
                                        address_data["state"] = state_from_pin
                                    else:
                                        address_data["state"] = prefill_state
                                elif prefill_state:
                                    address_data["state"] = prefill_state
                                else:
                                    # As last resort, use pincode mapping
                                    state_from_pin = get_state_from_pincode(address_data["pincode"])
                                    if state_from_pin:
                                        address_data["state"] = state_from_pin
                        # If city is not set from API, use last word of address as city
                        if not city_set:
                            address_str = address_data.get("address", "")
                            if address_str:
                                # Split address by whitespace and take last word
                                address_words = address_str.strip().split()
                                if address_words:
                                    # Save city in title case
                                    address_data["city"] = address_words[-1].title()
                    except Exception as e:
                        logger.warning(f"Failed to get city/state from pincode API: {e}")
                        # If API call fails, try to set city from address as fallback
                        address_str = address_data.get("address", "")
                        if address_str:
                            address_words = address_str.strip().split()
                            if address_words:
                                address_data["city"] = address_words[-1].title()
                        # For state, use prefill state or pincode mapping
                        prefill_state = primary_address.get("State", "")
                        state_name = STATE_CODE_TO_NAME.get(prefill_state.strip().upper())
                        if state_name:
                            address_data["state"] = state_name
                        else:
                            state_from_pin = get_state_from_pincode(address_data["pincode"])
                            if state_from_pin:
                                address_data["state"] = state_from_pin
                            elif prefill_state:
                                address_data["state"] = prefill_state

                logger.info(f"Extracted address data: {address_data}")

                # Store the extracted address data in session
                if session_id:
                    SessionManager.update_session_data_field(session_id, "data.extracted_address_data", address_data)

                # Save the address details
                result = self.api_client.save_address_details(user_id, address_data)
                permanent_result = self.api_client.save_permanent_address_details(user_id, address_data)
                logger.info(f"Permanent address details saved: {permanent_result}")

                # Store the API response
                if session_id:
                    SessionManager.update_session_data_field(session_id, "data.api_responses.process_address_data", result)

                return json.dumps(result)
            else:
                # No address found in prefill data, ask for pincode
                return json.dumps({
                    "status": "missing_pincode",
                    "message": "Please provide your 6-digit pincode to continue with the loan application process. Follow workflow A",
                    "extracted_address_data": {}
                })

        except Exception as e:
            logger.error(f"Error processing address data: {e}")
            return json.dumps({
                "error": f"Error processing address data: {str(e)}",
                "userId": user_id
            })
        
        
    def pan_verification(self, session_id: str) -> str:
        """
        Verify PAN details for a user
        
        Args:
            session_id: Session identifier
        
        Returns:
            Verification result as JSON string
        """
        try:
            user_id = None  # Initialize user_id variable
            
            # Try to get user ID from session
            if session_id:
                session = SessionManager.get_session_from_db(session_id)
                if session and session.get("data", {}).get("userId"):
                    user_id = session["data"]["userId"]
            
            if not user_id:
                return json.dumps({"status": 400, "error": "User ID is required for PAN verification"})
            
            logger.info(f"Performing PAN verification for user ID: {user_id}")
            
            # # For testing purposes, return a mock success response
            # # TODO: Replace with actual API call when ready
            # result = {
            #     "status": 200,
            #     "data": {
            #         "pan_verified": True,
            #         "message": "PAN verification successful",
            #         "user_id": user_id
            #     }
            # }
            
            # Uncomment when actual API is ready:
            result = self.api_client.pan_verification(user_id)
        
            if session_id:
                SessionManager.update_session_data_field(session_id, "data.api_responses.pan_verification", result)
            return json.dumps({"status": 200, "data": result})
                
        except Exception as e:
            logger.error(f"Error verifying PAN: {e}")
            # Return a clear error response that the LLM should not ignore
            return json.dumps({
                "status": 500,
                "error": f"PAN verification failed: {str(e)}",
                "should_stop": True  # Flag to indicate this should stop the flow
            })

    def save_additional_user_details(self, input_str: str, session_id: str) -> str:
        """
        Save additional user details collected after bureau decision
        
        Args:
            input_str: JSON string with additional user details
            
        Returns:
            Confirmation message
        """
        try:
            data = json.loads(input_str)
            
            session = SessionManager.get_session_from_db(session_id)
            if not session:
                return "Session ID not found or invalid"
            
            # Extract additional details
            employment_type = data.get('employment_type')
            marital_status = data.get('marital_status')
            education_qualification = data.get('education_qualification')
            treatment_reason = data.get('treatment_reason')
            organization_name = data.get('organization_name', '')
            business_name = data.get('business_name', '')
            workplace_pincode = data.get('workplacePincode', '')
            
            # Create additional_details field if it doesn't exist
            current_additional_details = {}
            current_session = SessionManager.get_session_from_db(session_id)
            if current_session and "data" in current_session and "additional_details" in current_session["data"]:
                current_additional_details = current_session["data"]["additional_details"]
            
            # Update additional details
            additional_details = {
                "employment_type": employment_type,
                "marital_status": marital_status,
                "education_qualification": education_qualification,
                "treatment_reason": treatment_reason,
                "workplacePincode": workplace_pincode
            }
            
            # Add organization or business name based on employment type
            if employment_type == "SALARIED" and organization_name:
                additional_details["organization_name"] = organization_name
            elif employment_type == "SELF_EMPLOYED" and business_name:
                additional_details["business_name"] = business_name
                
            # Merge with existing additional details
            current_additional_details.update(additional_details)
                
            # Use update_session_data_field to preserve existing API audit trail data
            SessionManager.update_session_data_field(session_id, "data.additional_details", current_additional_details)
            
            # Get user ID from current session (fetch fresh data)
            current_session = SessionManager.get_session_from_db(session_id)
            user_id = None
            if current_session and "data" in current_session:
                user_id = current_session["data"].get("userId")
            
            # If we have a user ID, send employment details to API
            if user_id:
                employment_data = self._process_employment_data_from_additional_details(session_id)
                if employment_data:
                    try:
                        self.api_client.save_employment_details(user_id, employment_data)
                        # print(f"Successfully saved employment details for user {user_id}: {result}")
                        logger.info(f"Successfully saved employment details for user {user_id}: {employment_data}")
                    except Exception as e:
                        logger.error(f"Error saving employment details for user {user_id}: {e}")

            if user_id:
                loan_data = self._process_loan_data_from_additional_details(session_id)
                if loan_data:
                    try:
                        # Convert loan_data to JSON string for save_loan_details
                        self.api_client.save_loan_details_again(user_id, loan_data)
                        # print(f"Successfully saved loan details for user {user_id}: {result}")
                        logger.info(f"Successfully saved loan details for user {user_id}")

                        # logger.info(f"Successfully saved loan details for user {user_id}: {loan_data}")
                    except Exception as e:
                        logger.error(f"Error saving loan details for user {user_id}: {e}")

            if user_id:
                data = self._process_basic_details_from_additional_details(session_id)
                if data:
                    try:
                        self.api_client.save_basic_details(user_id, data)
                        # print(f"Successfully saved basic details for user {user_id}: {result}")
                        logger.info(f"Successfully saved basic details for user {user_id}: {data}")
                    except Exception as e:
                        logger.error(f"Error saving basic details for user {user_id}: {e}")

            return f"Additional details saved successfully for session {session_id}"
        except Exception as e:
            logger.error(f"Error saving additional user details: {e}")
            return f"Error saving details: {str(e)}"

    def _handle_additional_details_collection(self, session_id: str, message: str) -> str:
        """
        Handle the collection of additional details after bureau decision
        
        Args:
            session_id: Session identifier
            message: User message
            
        Returns:
            AI response message
        """
        import json
        try:
            # Helper function to detect limit options prompt
            def is_limit_options_prompt(text: str) -> bool:
                return (
                    "Continue with this limit" in text
                    and "Continue with limit enhancement" in text
                    and ("1." in text and "2." in text)
                )
            
            session = SessionManager.get_session_from_db(session_id)
            if not session:
                logger.error(f"Session {session_id} not found")
                return "Session not found. Please start a new conversation."
            
            # Ensure additional_details exists in session data
            if "additional_details" not in session["data"]:
                session["data"]["additional_details"] = {}
                
            additional_details = session["data"]["additional_details"]
            
            # Keep track of the current collection step
            # This is stored in session data to remember where we are in the collection flow
            collection_step = session["data"].get("collection_step", "employment_type")
            
            # If no collection step is set, check if we should start with limit options
            if not collection_step:
                # Check if the session has limit options in the history
                session_history = session.get("history", [])
                for hist_item in reversed(session_history[-5:]):  # Check last 5 messages
                    if isinstance(hist_item, dict) and hist_item.get("type") == "AIMessage":
                        content = hist_item.get("content", "")
                        if is_limit_options_prompt(content):
                            collection_step = "limit_options"
                            SessionManager.update_session_data_field(session_id, "data.collection_step", "limit_options")
                            logger.info(f"Session {session_id}: Detected limit options in history, setting collection step to limit_options")
                            break
            
            # Log current step for debugging
            logger.info(f"Session {session_id}: Processing step '{collection_step}' with message: {message.strip()}")
            logger.info(f"Session {session_id}: Current collection step from session data: {session['data'].get('collection_step', 'not_set')}")
            
            # Function to save the current collection step and refresh session
            def update_collection_step(new_step):
                # Use update_session_data_field to preserve existing data
                SessionManager.update_session_data_field(session_id, "data.collection_step", new_step)
                SessionManager.update_session_data_field(session_id, "status", "collecting_additional_details")
                logger.info(f"Session {session_id}: Updated collection step to '{new_step}'")
            
            # Handle limit options input (first step when limit options are presented)
            if collection_step == "limit_options":
                # Check for both number and word inputs
                message_lower = message.lower().strip()
                message_stripped = message.strip()
                
                if (message_stripped == "1" or 
                    "continue with this limit" in message_lower or 
                    "this limit" in message_lower):
                    additional_details["limit_choice"] = "continue_with_limit"
                    selected_option = "Continue with this limit"
                    logger.info(f"Limit choice input: message='{message}', stored_value='continue_with_limit', selected_option='{selected_option}'")
                elif (message_stripped == "2" or 
                      "continue with limit enhancement" in message_lower or 
                      "limit enhancement" in message_lower or 
                      "enhancement" in message_lower):
                    additional_details["limit_choice"] = "continue_with_enhancement"
                    selected_option = "Continue with limit enhancement"
                    logger.info(f"Limit choice input: message='{message}', stored_value='continue_with_enhancement', selected_option='{selected_option}'")
                else:
                    return "Please select a valid option: 1. Continue with this limit or 2. Continue with limit enhancement"
                
                # Update session data with limit choice using update_session_data_field
                SessionManager.update_session_data_field(session_id, "data.additional_details", additional_details)
                
                # Update collection step and ask for employment type
                update_collection_step("employment_type")
                return f"""

To proceed, please help me with a few more details.

Patient's employment type:   
1. SALARIED
2. SELF_EMPLOYED
Please Enter input 1 or 2 only"""

            # Handle employment type input (first step)
            elif collection_step == "employment_type":
                # Check for both number and word inputs
                if "1" in message or "salaried" in message.lower():
                    additional_details["employment_type"] = "SALARIED"
                    selected_option = "SALARIED"
                elif "2" in message or "self" in message.lower() and "employed" in message.lower():
                    additional_details["employment_type"] = "SELF_EMPLOYED"
                    selected_option = "SELF_EMPLOYED"
                else:
                    return "Please select a valid option for Employment Type: 1. SALARIED or 2. SELF_EMPLOYED"
                
                # Update session data with employment type using update_session_data_field
                SessionManager.update_session_data_field(session_id, "data.additional_details", additional_details)
                
                # Update collection step and ask for marital status
                update_collection_step("marital_status")
                return f"""

Patient's marital status:
1. Married
2. Unmarried/Single\n
Please Enter input 1 or 2 only"""
            
            # Handle marital status input
            elif collection_step == "marital_status":
                # Check for both number and word inputs
                message_lower = message.lower().strip()
                
                # Check for exact number matches first
                if message.strip() == "1" or message_lower == "married":
                    additional_details["marital_status"] = "1"
                    selected_option = "Married"
                    logger.info(f"Marital status input: message='{message}', stored_value='1', selected_option='{selected_option}'")
                elif message.strip() == "2" or message_lower in ["unmarried", "single", "unmarried/single"]:
                    additional_details["marital_status"] = "2"
                    selected_option = "Unmarried/Single"
                    logger.info(f"Marital status input: message='{message}', stored_value='2', selected_option='{selected_option}'")
                else:
                    return "Please select a valid option for Marital Status: 1. Married or 2. Unmarried/Single"
                
                # Update session data with marital status using update_session_data_field
                SessionManager.update_session_data_field(session_id, "data.additional_details", additional_details)
                
                # Update collection step and ask for education qualification
                update_collection_step("education_qualification")
                return f"""
Patient's education qualification: 
1. Less than 10th
2. Passed 10th
3. Passed 12th
4. Diploma
5. Graduation
6. Post graduation
7. P.H.D\n
Please Enter input between 1 to 7 only"""
            
            # Handle education qualification input
            elif collection_step == "education_qualification":
                education_options = {
                    "1": "Less than 10th",
                    "2": "Passed 10th", 
                    "3": "Passed 12th",
                    "4": "Diploma",
                    "5": "Graduation",
                    "6": "Post graduation",
                    "7": "P.H.D"
                }
                
                # Check for both number and word inputs
                selected_key = None
                message_lower = message.lower().strip()
                
                # First check if it's a number
                if message.strip() in education_options:
                    selected_key = message.strip()
                # Then check for word matches
                elif "less" in message_lower and "10th" in message_lower:
                    selected_key = "1"
                elif "passed 10th" in message_lower or "10th" in message_lower:
                    selected_key = "2"
                elif "passed 12th" in message_lower or "12th" in message_lower:
                    selected_key = "3"
                elif "diploma" in message_lower:
                    selected_key = "4"
                elif "graduation" in message_lower and "post" not in message_lower:
                    selected_key = "5"
                elif "post graduation" in message_lower or "postgraduation" in message_lower:
                    selected_key = "6"
                elif "phd" in message_lower or "p.h.d" in message_lower:
                    selected_key = "7"
                
                if selected_key:
                    additional_details["education_qualification"] = selected_key
                    selected_option = education_options[selected_key]
                else:
                    return "Please select a valid option for Education Qualification (1-7)"
                
                # Update session data with education qualification using update_session_data_field
                SessionManager.update_session_data_field(session_id, "data.additional_details", additional_details)
                
                # Update collection step and ask for treatment reason
                update_collection_step("treatment_reason")
                return f"""

What is the name of treatment?"""
            
            # Handle treatment reason input
            elif collection_step == "treatment_reason":
                additional_details["treatment_reason"] = message.strip()
                
                # Update session data with treatment reason using update_session_data_field
                SessionManager.update_session_data_field(session_id, "data.additional_details", additional_details)

                # Check if email was already saved during prefill data processing
                session = SessionManager.get_session_from_db(session_id)
                session_data = session.get("data", {}) if session else {}
                api_responses = session_data.get("api_responses", {})
                
                # Check if email was saved in prefill data processing
                prefill_save_result = api_responses.get("save_prefill_details")
                email_already_saved = False
                
                if prefill_save_result and isinstance(prefill_save_result, dict):
                    # Check if email was successfully saved in prefill processing
                    if prefill_save_result.get("status") == 200:
                        # Check if emailId is present in the saved data
                        saved_data = prefill_save_result.get("data", {})
                        email_value = saved_data.get("emailId")
                        if email_value and "@" in str(email_value):
                            email_already_saved = True
                            logger.info(f"Email already saved during prefill processing: {email_value}")
                
                if email_already_saved:
                    # Skip email collection, proceed directly to employment type check
                    logger.info("Email already saved during prefill processing, skipping email collection")
                    
                    # Check if employment_type is SALARIED and if employment_verification API response is status 200
                    if additional_details.get("employment_type") == "SALARIED":
                        # Fetch session to get api_responses
                        session = SessionManager.get_session_from_db(session_id)
                        session_data = session.get("data", {}) if session else {}
                        api_responses = session_data.get("api_responses", {})
                        employment_verification = api_responses.get("get_employment_verification")
                        organization_name = None

                        # Check if employment_verification is status 200 and try to extract organization name
                        if (
                            employment_verification
                            and isinstance(employment_verification, dict)
                            and employment_verification.get("status") == 200
                        ):
                            data_field = employment_verification.get("data", {})
                            response_body = data_field.get("responseBody")
                            if response_body:
                                try:
                                    import json
                                    response_json = json.loads(response_body)
                                    # Traverse to result > result > summary > recentEmployerData > establishmentName
                                    result_outer = response_json.get("result", {})
                                    result_inner = result_outer.get("result", {})
                                    summary = result_inner.get("summary", {})
                                    recent_employer_data = summary.get("recentEmployerData", {})
                                    establishment_name = recent_employer_data.get("establishmentName")
                                    if establishment_name:
                                        organization_name = establishment_name
                                except Exception as parse_exc:
                                    logger.warning(f"Could not parse establishmentName from employment_verification: {parse_exc}")

                        if organization_name:
                            additional_details["organization_name"] = organization_name
                            # Update session data with organization name
                            SessionManager.update_session_data_field(session_id, "data.additional_details", additional_details)
                            # Skip asking for organization name, go directly to workplace pincode
                            update_collection_step("workplace_pincode")
                            return f"""

Patient's 6-digit workplace/office pincode"""
                        else:
                            # If not found, ask for organization name as usual
                            additional_details["organization_name"] = ""  # Initialize organization name
                            update_collection_step("organization_name")
                            return f"""

Organization Name where the patient works?"""
                    else:
                        additional_details["business_name"] = ""  # Initialize business name
                        update_collection_step("business_name")
                        return f"""

Business Name where the patient works?"""
                else:
                    # Email not saved during prefill, ask for it now
                    update_collection_step("email_address")
                    return f"""

Patient's email address"""
            
            # Handle email address input
            elif collection_step == "email_address":
                # Validate email format
                import re
                email_pattern = r'^[a-zA-Z0-9._%+-]+@[a-zA-Z0-9.-]+\.[a-zA-Z]{2,}$'
                if not re.match(email_pattern, message.strip()):
                    return "Please provide a valid email address."
                
                # Save email address using handle_email_address
                email_result = self.handle_email_address(message.strip(), session_id)
                
                # Parse the result
                if isinstance(email_result, str):
                    try:
                        email_result_data = json.loads(email_result)
                    except json.JSONDecodeError:
                        email_result_data = {"status": "error", "message": "Invalid response from email handler"}
                else:
                    email_result_data = email_result
                
                if email_result_data.get('status') == 'error':
                    return email_result_data.get('message', 'Failed to save email address. Please try again.')
                
                # Store email in additional details
                additional_details["email_address"] = message.strip()
                SessionManager.update_session_data_field(session_id, "data.additional_details", additional_details)
                
                # Check if employment_type is SALARIED and if employment_verification API response is status 200
                if additional_details.get("employment_type") == "SALARIED":
                    # Fetch session to get api_responses
                    session = SessionManager.get_session_from_db(session_id)
                    session_data = session.get("data", {}) if session else {}
                    api_responses = session_data.get("api_responses", {})
                    employment_verification = api_responses.get("get_employment_verification")
                    organization_name = None

                    # Check if employment_verification is status 200 and try to extract organization name
                    if (
                        employment_verification
                        and isinstance(employment_verification, dict)
                        and employment_verification.get("status") == 200
                    ):
                        data_field = employment_verification.get("data", {})
                        response_body = data_field.get("responseBody")
                        if response_body:
                            try:
                                import json
                                response_json = json.loads(response_body)
                                # Traverse to result > result > summary > recentEmployerData > establishmentName
                                result_outer = response_json.get("result", {})
                                result_inner = result_outer.get("result", {})
                                summary = result_inner.get("summary", {})
                                recent_employer_data = summary.get("recentEmployerData", {})
                                establishment_name = recent_employer_data.get("establishmentName")
                                if establishment_name:
                                    organization_name = establishment_name
                            except Exception as parse_exc:
                                logger.warning(f"Could not parse establishmentName from employment_verification: {parse_exc}")

                    if organization_name:
                        additional_details["organization_name"] = organization_name
                        # Update session data with organization name
                        SessionManager.update_session_data_field(session_id, "data.additional_details", additional_details)
                        # Skip asking for organization name, go directly to workplace pincode
                        update_collection_step("workplace_pincode")
                        return f"""

Patient's 6-digit workplace/office pincode"""
                    else:
                        # If not found, ask for organization name as usual
                        additional_details["organization_name"] = ""  # Initialize organization name
                        update_collection_step("organization_name")
                        return f"""

Organization Name where the patient works?"""
                else:
                    additional_details["business_name"] = ""  # Initialize business name
                    update_collection_step("business_name")
                    return f"""

Business Name where the patient works?"""
            
            # Handle organization name input (for SALARIED)
            elif collection_step == "organization_name":
                additional_details["organization_name"] = message.strip()
                
                # Update session data using update_session_data_field
                SessionManager.update_session_data_field(session_id, "data.additional_details", additional_details)
                
                # Update collection step to ask for workplace pincode
                update_collection_step("workplace_pincode")
                return f"""

Patient's 6-digit workplace/office pincode"""
            
            # Handle business name input (for SELF_EMPLOYED)
            elif collection_step == "business_name":
                additional_details["business_name"] = message.strip()
                
                # Update session data using update_session_data_field
                SessionManager.update_session_data_field(session_id, "data.additional_details", additional_details)
                
                # Update collection step to ask for workplace pincode
                update_collection_step("workplace_pincode")
                return f"""

Patient's 6-digit business location pincode"""

            # Handle workplace pincode input
            elif collection_step == "workplace_pincode":
                # Validate pincode (6 digit number)
                pincode = message.strip()
                if not pincode.isdigit() or len(pincode) != 6:
                    return "Please enter a valid 6-digit workplace pincode (numbers only)."
                
                additional_details["workplacePincode"] = pincode
                
                # Update session data using update_session_data_field
                SessionManager.update_session_data_field(session_id, "data.additional_details", additional_details)
                
                # Mark collection as complete
                update_collection_step("complete")
                
                # Save all collected details using the tool
                # Make sure to create a new copy to avoid reference issues
                details_to_save = dict(additional_details)
                result = self.save_additional_user_details(json.dumps(details_to_save), session_id)
                
                # Use update_session_data_field to preserve existing data instead of overwriting
                SessionManager.update_session_data_field(session_id, "status", "additional_details_completed")
                SessionManager.update_session_data_field(session_id, "data.details_collection_timestamp", datetime.now().isoformat())
                
                # Get necessary IDs from session
                doctor_id = session["data"].get("doctorId") or session["data"].get("doctor_id")
                user_id = session["data"].get("userId")
                logger.info(f"Session {session_id}: Doctor ID: {doctor_id}, User ID: {user_id}")
                
                if user_id:
                    # Get loan details by user ID
                    loan_details_response = self.api_client.get_loan_details_by_user_id(user_id)
                    logger.info(f"Session {session_id}: Loan details response for user_id {user_id}: {json.dumps(loan_details_response) if loan_details_response else 'None'}")
                    
                    loan_id = None
                    if loan_details_response and loan_details_response.get("status") == 200:
                        loan_data = loan_details_response.get("data", {})
                        loan_id = loan_data.get("loanId")
                        logger.info(f"Session {session_id}: Extracted loan ID: {loan_id}")
                    
                    if loan_id:
                        # Check if doctor is mapped by FIBE
                        
                        if doctor_id and hasattr(self.api_client, 'check_doctor_mapped_by_nbfc'):
                            check_doctor_mapped_by_nbfc_response = self.api_client.check_doctor_mapped_by_nbfc(doctor_id)
                            logger.info(f"Session {session_id}: Check doctor mapped by FIBE response for doctor_id {doctor_id}: {json.dumps(check_doctor_mapped_by_nbfc_response)}")

                            if check_doctor_mapped_by_nbfc_response.get("status") == 200:
                                doctor_mapped_by_nbfc = check_doctor_mapped_by_nbfc_response.get("data")
                                if doctor_mapped_by_nbfc == "true":
                                   
                                    logger.info(f"Session {session_id}: Doctor {doctor_id} is mapped by FIBE.")
                                    
                                    # Call profile ingestion for Fibe with loan ID
                                    profile_ingestion_response = self.api_client.profile_ingestion_for_fibe_loanId(loan_id)
                                    logger.info(f"Session {session_id}: Profile ingestion response for loan_id {loan_id}: {json.dumps(profile_ingestion_response) if profile_ingestion_response else 'None'}")
                        
                        # Always call BRE decision API regardless of doctor mapping
                        bre_decision_response = self.api_client.get_bre_decision(loan_id)
                        logger.info(f"Session {session_id}: BRE decision response for loan_id {loan_id}: {json.dumps(bre_decision_response) if bre_decision_response else 'None'}")
                        
                        # Process BRE decision response
                        if bre_decision_response and bre_decision_response.get("status") == 200:
                            bre_data = bre_decision_response.get("data", {})
                            selected_lender = bre_data.get("selectedLender")
                            lender_decision = bre_data.get("lenderDecision")
                            
                            logger.info(f"Session {session_id}: Selected lender: {selected_lender}, Lender decision: {lender_decision}")
                            
                            patient_name = session.get("data", {}).get("fullName", "")
                            
                            # Handle different lender and decision combinations
                            if selected_lender == "FIBE" and lender_decision == "APPROVED":
                                return f"""Great news! 🥳 Patient {patient_name} is **APPROVED** ✅ for a no-cost EMI payment plan.

You are just 4 steps away from the disbursal.

Continue with payment plan selection."""
                            
                            elif selected_lender == "FINDOC" and lender_decision == "APPROVED":
                                return f"""Great news! 🥳 Patient {patient_name} is **APPROVED** ✅ for a no-cost EMI payment plan.

<<<<<<< HEAD
                # Use the new centralized decision logic
                decision_result = self._determine_loan_decision(session_id, profile_link, fibe_link_to_display)
                decision_status = decision_result["status"]
                link_to_display = decision_result["link"]
                is_bureau_approved = decision_result.get("is_bureau_approved", False)
                is_bureau_income_verification = decision_result.get("is_bureau_income_verification", False)
                
                # Get patient name from session data
                patient_name = session.get("data", {}).get("fullName", "")
                if not patient_name:
                    # Try to get from ocr_result if fullName is not available
                    ocr_result = session.get("data", {}).get("ocr_result", {})
                    patient_name = ocr_result.get("name", "")
                
                if decision_status == "INCOME_VERIFICATION_REQUIRED":
                    if is_bureau_income_verification:
                        # When bureau decision is INCOME_VERIFICATION_REQUIRED, use the specific bank statement link
                        bank_statement_link = f"https://carepay.money/patient/digibankstatement/{user_id}"
                        logger.info(f"Session {session_id}: Using bureau income verification flow with bank statement link: {bank_statement_link}")
                        return f"""Patient {patient_name} has a fair chance of approval, we need their last 3 months' bank statement to assess their application.
=======
You are just 5 steps away from the disbursal.

Continue with payment plan selection."""
                            
                            elif selected_lender == "FINDOC" and lender_decision == "INCOME VERIFICATION REQUIRED":
                                bank_statement_link = f"https://carepay.money/patient/digibankstatement/{user_id}"
                                logger.info(f"Session {session_id}: Using FINDOC income verification flow with bank statement link: {bank_statement_link}")
                                return f"""Patient {patient_name} has a fair chance of approval, we need their last 3 months' bank statement to assess their application.
>>>>>>> 02823a6f

Upload bank statement by clicking on the link below.

{bank_statement_link}"""
                            
                            elif selected_lender == "FIBE" and lender_decision == "INCOME VERIFICATION REQUIRED":
                                # Get bank statement webview URL for FIBE
                                bank_statement_webview_response = self.api_client.get_bank_statement_webview_url(loan_id)
                                logger.info(f"Session {session_id}: Bank statement webview response for loan_id {loan_id}: {json.dumps(bank_statement_webview_response) if bank_statement_webview_response else 'None'}")
                                
                                redirection_url = None
                                if bank_statement_webview_response and bank_statement_webview_response.get("status") == 200:
                                    webview_data = bank_statement_webview_response.get("data", {})
                                    redirection_url = webview_data.get("redirectionUrl")
                                
                                if redirection_url:
                                    logger.info(f"Session {session_id}: Using FIBE income verification flow with redirection URL: {redirection_url}")
                                    return f"""Patient {patient_name} has a fair chance of approval, we need their last 3 months' bank statement to assess their application.

Upload bank statement by clicking on the link below.

{redirection_url}"""
                                else:
                                    # Fallback to default bank statement link if redirection URL not available
                                    bank_statement_link = f"https://carepay.money/patient/digibankstatement/{user_id}"
                                    logger.info(f"Session {session_id}: Fallback to default bank statement link: {bank_statement_link}")
                                    return f"""Patient {patient_name} has a fair chance of approval, we need their last 3 months' bank statement to assess their application.

Upload bank statement by clicking on the link below.

{bank_statement_link}"""
                            
                            else:
                                # Handle rejection or other statuses
                                return f"""We regret to inform you that Patient {patient_name} is not eligible for the proposed loan amount.

{patient_name} can try financing their treatment via No-Cost Credit & Debit Card EMI or someone from their immediate family can apply on their behalf.

CTA -

No-cost Credit & Debit Card EMI

Re-enquire with your family member's details."""
                
                # Fallback: If no specific flow is triggered, use default logic
                patient_name = session.get("data", {}).get("fullName", "")
                return f"""We regret to inform you that Patient {patient_name} is not eligible for the proposed loan amount.

{patient_name} can try financing their treatment via No-Cost Credit & Debit Card EMI or someone from their immediate family can apply on their behalf.

CTA -

No-cost Credit & Debit Card EMI

Re-enquire with your family member's details."""
                
        except Exception as e:
            logger.error(f"Error handling additional details collection: {e}")
            return "There was an error processing Patient's information. Please try again."

    def _get_profile_link(self, session_id: str) -> str:
        """
        Get the profile completion link for the user
        
        Args:
            session_id: Session identifier
            
        Returns:
            Profile completion link URL (shortened)
        """  
        try:
            if not session_id:
                logger.error(f"Session ID not found")
                return "Session ID not found"
            
            session = SessionManager.get_session_from_db(session_id)
    
            # Get doctor ID from session
            doctor_id = session["data"].get("doctorId") or session["data"].get("doctor_id")
            
            # Call API to get profile completion link
            profile_link_response = self.api_client.get_profile_completion_link(doctor_id)
            logger.info(f"Profile completion link response: {json.dumps(profile_link_response)}")
            
            # Extract link from response
            if isinstance(profile_link_response, dict) and profile_link_response.get("status") == 200:
                profile_link = profile_link_response.get("data", "")
                profile_link = Helper.clean_url(profile_link)
            
                session["data"]["profile_completion_link"] = profile_link  # Shorten the URL before returning
                
                short_link = shorten_url(profile_link)
                logger.info(f"Shortened profile link: {short_link}")
                
                return short_link
        
        except Exception as e:
            logger.error(f"Error getting profile completion link: {e}")
            fallback_url = "https://carepay.money/patient/Gurgaon/Nikhil_Dental_Clinic/Nikhil_Salkar/e71779851b144d1d9a25a538a03612fc/"
            return Helper.clean_url(fallback_url)

    def _handle_post_approval_address_details(self, session_id: str, message: str) -> str:
        """
        Handle post-approval address details flow and KYC status transition
        
        Args:
            session_id: Session identifier
            message: User message
            
        Returns:
            Response message with payment plan details and KYC link
        """
        try:
            session = SessionManager.get_session_from_db(session_id)
            if not session:
                logger.error(f"Session {session_id} not found")
                return "Session not found. Please start a new conversation."
            
            # Get user_id from session data
            user_id = session.get("data", {}).get("userId")
            if not user_id:
                logger.error(f"Session {session_id}: User ID not found in session data")
                return "User ID not found. Please start a new conversation."
            
            # Get loan_id from session data
            session_data = session.get("data", {})
            loan_id = session_data.get("loanId")
            
            # Try to get loanId from API response with safe access
            api_responses = session_data.get("api_responses", {})
            if "save_loan_details" in api_responses:
                save_loan_response = api_responses["save_loan_details"]
                if isinstance(save_loan_response, dict) and "data" in save_loan_response:
                    # API response format: {"status": 200, "data": {"loanId": "...", ...}}
                    loan_id = save_loan_response["data"].get("loanId") or loan_id
                elif isinstance(save_loan_response, dict) and "loanId" in save_loan_response:
                    # Direct loanId in response
                    loan_id = save_loan_response.get("loanId") or loan_id
            
            logger.info(f"Session {session_id}: Retrieved loan_id: {loan_id} for post-approval address details")
            
            # Call get_assigned_product API first
            logger.info(f"Session {session_id}: Calling get_assigned_product API for user_id: {user_id}")
            assigned_product_response = LoanAPIClient().get_assigned_product(user_id)
            
            # Check if API call was successful (status 200)
            if assigned_product_response and assigned_product_response.get("status") == 200:
                logger.info(f"Session {session_id}: Assigned product API returned status 200, proceeding with BRE decision check")
                
                # Check BRE decision if loan_id is available
                if loan_id:
                    logger.info(f"Session {session_id}: Calling get_bre_decision API for loan_id: {loan_id}")
                    bre_decision_response = self.api_client.get_bre_decision(loan_id)
                    logger.info(f"Session {session_id}: BRE decision response: {bre_decision_response}")
                    
                    # Check if BRE decision API was successful and get lender details
                    if bre_decision_response and bre_decision_response.get("status") == 200:
                        bre_data = bre_decision_response.get("data", {})
                        selected_lender = bre_data.get("selectedLender", "")
                        lender_decision = bre_data.get("lenderDecision", "")
                        
                        logger.info(f"Session {session_id}: Selected lender: {selected_lender}, Lender decision: {lender_decision}")
                        
                        # Check if lender is fibe+Approved
                        if selected_lender == "FIBE" and lender_decision == "APPROVED":
                            logger.info(f"Session {session_id}: Lender is FIBE+APPROVED, calling get_redirection_sso_url API")
                            
                            # Call get_redirection_sso_url API
                            redirection_response = self.api_client.get_redirection_sso_url(loan_id)
                            logger.info(f"Session {session_id}: Redirection SSO URL response: {redirection_response}")
                            
                            # Check if redirection API was successful
                            if redirection_response and redirection_response.get("status") == 200:
                                redirection_data = redirection_response.get("data", {})
                                redirection_url = redirection_data.get("redirectionUrl", "")
                                
                                if redirection_url:
                                    logger.info(f"Session {session_id}: Got redirection URL: {redirection_url}")
                                    
                                    # Update status to post_approval_address_details
                                    SessionManager.update_session_data_field(session_id, "status", "post_approval_address_details")
                                    SessionManager.update_session_data_field(session_id, "data.post_approval_address_details", datetime.now().isoformat())
                                    
                                    response_message = f"""Continue your remaining journey by below URL

{redirection_url}"""
                                    
                                    logger.info(f"Session {session_id}: Updated status to post_approval_address_details and provided redirection URL")
                                    return response_message
                                else:
                                    logger.warning(f"Session {session_id}: Redirection URL is empty in response")
                            else:
                                logger.warning(f"Session {session_id}: Redirection SSO URL API failed: {redirection_response}")
                        else:
                            logger.info(f"Session {session_id}: Lender is not FIBE+APPROVED (lender: {selected_lender}, decision: {lender_decision})")
                    else:
                        logger.warning(f"Session {session_id}: BRE decision API failed: {bre_decision_response}")
                else:
                    logger.warning(f"Session {session_id}: Loan ID not found, cannot check BRE decision")
                
                # Default response for address details (when not FIBE+APPROVED or BRE decision failed)
                response_message = f"""
Kindly confirm patient's address details by clicking below button.

"""
                
                # Update status to KYC pending
                SessionManager.update_session_data_field(session_id, "status", "post_approval_address_details")
                SessionManager.update_session_data_field(session_id, "data.post_approval_address_details", datetime.now().isoformat())
                
                logger.info(f"Session {session_id}: Updated status to post_approval_address_details and provided address details link")
                
                return response_message
            else:
                # API call failed or returned non-200 status, return previous AI message from database
                logger.warning(f"Session {session_id}: Assigned product API failed or returned non-200 status: {assigned_product_response}")
                
                # Get previous AI message from session history
                session_history = session.get("history", [])
                if session_history:
                    # Find the last AI message
                    for message_entry in reversed(session_history):
                        if message_entry.get("type") == "AIMessage":
                            previous_ai_message = message_entry.get("content", "")
                            logger.info(f"Session {session_id}: Returning previous AI message from database")
                            return previous_ai_message
                
                # Fallback if no previous AI message found
                return "First Selected Product then comeback here in Careena"
            
        except Exception as e:
            logger.error(f"Error handling post-approval address details: {e}")
            return "There was an error processing your request. Please try again."

    def _handle_address_details_completion(self, session_id: str, message: str) -> str:
        """
        Handle address details completion and provide next steps with URLs
        
        Args:
            session_id: Session identifier
            message: User message
            
        Returns:
            Response message with face verification, EMI auto-pay, and agreement e-signing links
        """
        try:
            session = SessionManager.get_session_from_db(session_id)
            if not session:
                logger.error(f"Session {session_id} not found")
                return "Session not found. Please start a new conversation."
            
            # Check if user message indicates address details are complete
            if message.lower().strip() == "address details complete":
                # Get session data to construct URLs with session ID
                session_data = session.get("data", {})
                user_id = session_data.get("userId", "")
                
                # Get loan ID from save_loan_details in session data
                loan_id = ""
                if "api_responses" in session_data and "save_loan_details" in session_data["api_responses"]:
                    save_loan_response = session_data["api_responses"]["save_loan_details"]
                    logger.info(f"save_loan_details response: {save_loan_response}")
                    if isinstance(save_loan_response, dict) and save_loan_response.get("status") == 200:
                        if "data" in save_loan_response and isinstance(save_loan_response["data"], dict):
                            loan_id = save_loan_response["data"].get("loanId")
                            logger.info(f"Found loan_id in save_loan_details response: {loan_id}")
                
                logger.info(f"Session {session_id}: Retrieved loanId: {loan_id}, userId: {user_id}")

                digilocker_response = self.api_client.create_digilocker_url(loan_id)
                
                # Extract DigiLocker URL from response
                adhaar_verification_url = ""
                if digilocker_response and digilocker_response.get("status") == 200:
                    adhaar_verification_url = digilocker_response.get("data", "")
                    logger.info(f"Session {session_id}: Retrieved DigiLocker URL: {adhaar_verification_url}")
                else:
                    logger.error(f"Session {session_id}: Failed to get DigiLocker URL. Response: {digilocker_response}")
                
                # Construct the URLs with proper loan ID and user ID - ensure loanId is not empty
                face_verification_url = f"https://carepay.money/patient/faceverification/{user_id}" if user_id else "https://carepay.money/patient/faceverification/"
                emi_autopay_url = f"https://carepay.money/patient/emiautopayintro/{loan_id}" if loan_id else "https://carepay.money/patient/emiautopayintro/"
                agreement_esigning_url = f"https://carepay.money/patient/agreementesigning/{loan_id}" if loan_id else "https://carepay.money/patient/agreementesigning/"
                
                logger.info(f"Session {session_id}: Constructed URLs - Face: {face_verification_url}, EMI: {emi_autopay_url}, Agreement: {agreement_esigning_url}")
                
                # Create response with three different messages and URLs
                response_message = f"""Payment is now just 4 steps away.

• Adhaar verification.
• Face verification.
• EMI auto payment approval.
• Agreement e-signing.

Now, let's complete Adhaar verification.

[Adhaar Verification]{adhaar_verification_url}

Now, let's complete face verification.

[Face Verification]{face_verification_url}

Approve the EMI auto-pay setup.

[EMI Auto-pay Setup]{emi_autopay_url}

E-sign agreement using this link.

[Agreement E-signing]{agreement_esigning_url}"""
                
                # Update status to kyc_step
                SessionManager.update_session_data_field(session_id, "status", "kyc_step")
                SessionManager.update_session_data_field(session_id, "data.address_details_completed", datetime.now().isoformat())
                
                logger.info(f"Session {session_id}: Address details completed, status updated to kyc_step")
                
                return response_message
            else:
                # If message is not "address details complete", provide guidance
                return "Please confirm that address details."
                
        except Exception as e:
            logger.error(f"Error handling address details completion: {e}")
            return "There was an error processing your request. Please try again."


    def _process_employment_data_from_additional_details(self, session_id: str) -> Dict[str, Any]:
        """
        Process employment data from additional details collected
        
        Args:
            session_id: Session identifier
            
        Returns:
            Employment data dict ready for API
        """
        try:
            session = SessionManager.get_session_from_db(session_id)
            if not session:
                logger.error(f"Session {session_id} not found")
                return {}
                
            additional_details = session["data"].get("additional_details", {})
            session_data = session["data"]
            
            # Create employment data structure
            employment_data = {}

            if "monthlyIncome" in session_data:
                employment_data["monthlyFamilyIncome"] = session_data["monthlyIncome"]
            elif "monthlyFamilyIncome" in session_data:
                employment_data["monthlyFamilyIncome"] = session_data["monthlyFamilyIncome"]

            if "monthlyIncome" in session_data:
                employment_data["netTakeHomeSalary"] = session_data["monthlyIncome"]
            
            # Map employment type
            if additional_details.get("employment_type"):
                employment_data["employmentType"] = additional_details["employment_type"]
            
            # Map organization or business name
            if employment_data.get("employmentType") == "SALARIED" and additional_details.get("organization_name"):
                employment_data["organizationName"] = additional_details["organization_name"]
            elif employment_data.get("employmentType") == "SELF_EMPLOYED" and additional_details.get("business_name"):
                employment_data["nameOfBusiness"] = additional_details["business_name"]
                
            # Map workplace pincode if available
            if additional_details.get("workplacePincode"):
                employment_data["workplacePincode"] = additional_details["workplacePincode"]
            
            # Return the employment data for API
            return employment_data
            
        except Exception as e:
            logger.error(f"Error processing employment data from additional details: {e}")
            return {}

    def _process_loan_data_from_additional_details(self, session_id: str) -> Dict[str, Any]:
        """
        Process loan data from additional details collected
        
        Args:
            session_id: Session identifier

        Returns:
            Loan data dict ready for API
        """
        try:
            # Get session from database instead of self.sessions
            session = SessionManager.get_session_from_db(session_id)
            if not session:
                logger.error(f"Session {session_id} not found")
                return {}
                
            additional_details = session["data"].get("additional_details", {})
            user_id = session["data"].get("userId")
            session_data = session["data"]
            
            # Create loan data structure with required fields
            loan_data = {
                "userId": user_id
            }
            
            # Add fullName from session data
            if "name" in session_data:
                loan_data["fullName"] = session_data["name"]
            elif "fullName" in session_data:
                loan_data["fullName"] = session_data["fullName"]

            if "doctor_id" in session_data:
                loan_data["doctorId"] = session_data["doctor_id"]
            elif "doctorId" in session_data:
                loan_data["doctorId"] = session_data["doctorId"]

            if "doctor_name" in session_data:
                loan_data["doctorName"] = session_data["doctor_name"]
            elif "doctorName" in session_data:
                loan_data["doctorName"] = session_data["doctorName"]
            
            # Add treatment cost from session data
            if "treatmentCost" in session_data:
                loan_data["treatmentCost"] = session_data["treatmentCost"]
            
            # Map treatment reason as loanReason
            if "treatment_reason" in additional_details:
                loan_data["loanReason"] = additional_details["treatment_reason"]

            # Return the loan data for API
            return loan_data
        
        except Exception as e:
            logger.error(f"Error processing loan data from additional details: {e}")
            return {}
        

    def _process_basic_details_from_additional_details(self, session_id: str) -> Dict[str, Any]:
        """
        Process basic details from additional details collected
        
        Args:
            session_id: Session identifier

        Returns:
            Basic details dict ready for API
        """
        try:
            session = SessionManager.get_session_from_db(session_id)
            if not session:
                logger.error(f"Session {session_id} not found")
                return {}
                
            additional_details = session["data"].get("additional_details", {})  
            user_id = session["data"].get("userId")
            session_data = session["data"]
         
            # Create basic details structure with userId
            basic_details = {
                "userId": user_id
            }

            if "name" in session_data:
                basic_details["fullName"] = session_data["name"]
            elif "fullName" in session_data:
                basic_details["fullName"] = session_data["fullName"]
            
            if "phoneNumber" in session_data:
                basic_details["mobileNumber"] = session_data["phoneNumber"]
            elif "phone" in session_data:
                basic_details["mobileNumber"] = session_data["phone"]
            
            # Map marital status: 1 -> Yes, 2 -> No
            if "marital_status" in additional_details:
                marital_status_map = {
                    "1": "Yes",
                    "2": "No"
                }
                logger.info(f"Processing marital status: raw_value='{additional_details['marital_status']}', mapped_value='{marital_status_map.get(additional_details['marital_status'], additional_details['marital_status'])}'")
                basic_details["maritalStatus"] = marital_status_map.get(additional_details["marital_status"], additional_details["marital_status"])
            
            # Map education qualification to appropriate values
            if "education_qualification" in additional_details:
                education_level_map = {
                    "1": "LESS THAN 10TH",
                    "2": "PASSED 10TH",
                    "3": "PASSED 12TH",
                    "4": "DIPLOMA",
                    "5": "GRADUATION",
                    "6": "POST GRADUATION",
                    "7": "P.H.D."
                }
                basic_details["educationLevel"] = education_level_map.get(additional_details["education_qualification"], additional_details["education_qualification"])
            
            return basic_details

        except Exception as e:
            logger.error(f"Error processing basic details from additional details: {e}")
            return {}

    def _create_session_aware_tools(self, session_id: str):
        """
        Create tools that are aware of the current session_id
        
        Args:
            session_id: Current session identifier
            
        Returns:
            List of tools with session_id bound
        """
        logger.info(f"Creating session-aware tools for session_id: {session_id}")
        tools = [
            StructuredTool.from_function(
                func=lambda fullName, phoneNumber, treatmentCost, monthlyIncome: self.store_user_data_structured(fullName, phoneNumber, treatmentCost, monthlyIncome, session_id),
                name="store_user_data",
                description="Store user data in session with the four parameters: fullName, phoneNumber, treatmentCost, monthlyIncome",
            ),
            Tool(
                name="get_user_id_from_phone_number",
                func=lambda phone_number: self.get_user_id_from_phone_number(phone_number, session_id),
                description="Get userId from response of API call get_user_id_from_phone_number",
            ),
            Tool(
                name="save_basic_details",
                func=lambda _: self.save_basic_details(session_id),
                description="Save user's basic personal details. Call this tool using session_id ",
            ),
            StructuredTool.from_function(
                func=lambda fullName, treatmentCost, userId: self.save_loan_details_structured(fullName, treatmentCost, userId, session_id),
                name="save_loan_details",
                description="Save user's loan details with fullName, treatmentCost, and userId parameters.",
            ),
            Tool(
                name="check_jp_cardless",
                func=lambda _: self.check_jp_cardless(session_id),
                description="Check eligibility for Juspay Cardless",
            ),
            Tool(
                name="get_prefill_data",
                func=lambda user_id=None: self.get_prefill_data(user_id, session_id),
                description="Get prefilled user data from user ID",
            ),
            
             Tool(
                name="process_prefill_data",
                func=lambda _: self.process_prefill_data_for_basic_details(session_id),
                description="Convert prefill data from get_prefill_data_for_basic_details to a properly formatted JSON for save_basic_details. Call this tool using session_id.",
            ),
            Tool(
                name="process_address_data",
                func=lambda _: self.process_address_data(session_id),
                description="Extract address information from prefill data and save it using save_address_details. Call this after process_prefill_data. Must include session_id parameter.",
            ),
            Tool(
                name="pan_verification",
                func=lambda _: self.pan_verification(session_id),
                description="Verify PAN details for a user using session_id. Call this tool using session_id",
            ),
            Tool(
                name="get_employment_verification",
                func=lambda _: self.get_employment_verification(session_id),
                description="Get employment verification data using session_id",
            ),
           
            Tool(
                name="save_employment_details",
                func=lambda _: self.save_employment_details(session_id),
                description="Save user's employment details using session_id",
            ),
            

            Tool(
                name="get_bureau_decision",
                func=lambda _: self.get_bureau_decision(session_id),
                description="Get bureau decision for loan application using session_id. CRITICAL: The response from this tool is the FINAL formatted message that MUST be returned to the user EXACTLY as provided without any modifications.   ",
            ),
           
            
            Tool(
                name="get_profile_link",
                func=lambda _: self._get_profile_link(session_id),
                description="Get profile link for a user using session_id",
            ),
            Tool(
                name="handle_pan_card_number",
                func=lambda pan_number: self.handle_pan_card_number(pan_number, session_id),
                description="Handle PAN card number input and save it to the system. Use this when user provides their PAN card number.",
            ),
            
            StructuredTool.from_function(
                func=lambda pincode: self.save_missing_basic_and_address_details(
                      pincode, session_id
                ),
                name="save_missing_basic_and_address_details",
                description=(
                    "Save address details when pincode is provided. Use this in two scenarios: "
                    "1. When user needs to provide pincode (Workflow B) - collect 6-digit pincode. "
                    "2. When process_address_data returns missing/invalid pincode (Workflow A) - user provides 6-digit pincode. "
                    "Call this tool immediately when user provides a valid 6-digit pincode."
                ),
            ),
            Tool(
                name="handle_email_address",
                func=lambda email_address: self.handle_email_address(email_address, session_id),
                description="Handle email address input and save it to the system. Use this when user provides their email address.",
            ),
            Tool(
                name="save_gender_details",
                func=lambda gender: self.save_gender_details(gender, session_id),
                description="Save user's gender details. Use this when user provides their gender information like 'Male', 'Female', '1', or '2'. Call this tool immediately when user provides gender selection.",
            ),
            Tool(
                name="save_marital_status_details",
                func=lambda marital_status: self.save_marital_status_details(marital_status, session_id),
                description="Save user's marital status details. Use this when user provides their marital status information like 'Married', 'Unmarried/Single', 'Yes', 'No', '1', or '2'. The system will automatically format it to the correct API format (Yes/No). Call this tool immediately when user provides marital status selection.",
            ),
            Tool(
                name="save_education_level_details",
                func=lambda education_level: self.save_education_level_details(education_level, session_id),
                description="Save user's education level details. Use this when user provides their education level information like 'P.H.D', 'Graduation', 'Post graduation', 'Diploma', 'Passed 12th', 'Passed 10th', 'Less than 10th', or numbers 1-7. The system will automatically format it to the correct API format (LESS THAN 10TH, PASSED 10TH, etc.). Call this tool immediately when user provides education level selection.",
            ),
            Tool(
                name="correct_treatment_reason",
                func=lambda new_treatment_reason: self.correct_treatment_name(new_treatment_reason, session_id),
                description="Correct/update the treatment reason in the loan application. Use this when user provides a new treatment reason like 'hair transplant', 'dental surgery', etc. Call this tool immediately when user provides a treatment reason.",
            ),
            Tool(
                name="correct_treatment_cost",
                func=lambda new_treatment_cost: self.correct_treatment_cost(new_treatment_cost, session_id),
                description="Correct/update the treatment cost in the loan application. Use this when user provides a new treatment cost like '5000', '10000', '90000', etc. (must be >= ₹3,000 and <= ₹10,00,000). Call this tool immediately when user provides a numeric treatment cost amount.",
            ),
            Tool(
                name="correct_date_of_birth",
                func=lambda new_date_of_birth: self.correct_date_of_birth(new_date_of_birth, session_id),
                description="Correct/update the date of birth in the user profile. Use this when user wants to change their date of birth (format: DD-MM-YYYY).",
            ),
            Tool(
                name="save_gender_B_details",
                func=lambda gender: self.save_gender_B_details(gender, session_id),
                description="Save user's gender details. Use this when user provides their gender information like 'Male', 'Female', '1', or '2'. Call this tool immediately when user provides gender selection.",
            ),
        ]
        logger.info(f"Created {len(tools)} tools for session {session_id}")
        return tools

    def _determine_loan_decision(self, session_id: str, profile_link: str, fibe_link: str = None) -> Dict[str, str]:
        """
        Determine loan decision based on the complete decision flow:
        
        Decision Flow:
        1. If Fibe GREEN -> APPROVED with Fibe link
        2. If Fibe AMBER:
           - If bureau APPROVED -> APPROVED with profile link
           - Otherwise -> INCOME_VERIFICATION_REQUIRED with Fibe link
        3. If Fibe RED or profile ingestion 500 error -> Fall back to bureau decision with profile link
        4. If no Fibe status -> Use bureau decision with profile link
        5. If no decisions available -> PENDING with profile link
        
        Args:
            session_id: Session identifier
            profile_link: Profile completion link
            fibe_link: Fibe completion link (optional)
            
        Returns:
            Dictionary with 'status' and 'link' keys
        """
        try:
            session = SessionManager.get_session_from_db(session_id)
            if not session:
                logger.error(f"Session {session_id} not found")
                return {"status": "PENDING", "link": profile_link}
            
            # Get Fibe and bureau decisions from session
            api_responses = session["data"].get("api_responses", {})
            check_fibe_flow = api_responses.get("check_fibe_flow")
            profile_ingestion = api_responses.get("profile_ingestion_for_fibe")
            bureau_decision = session["data"].get("bureau_decision_details")
            
            fibe_status = None
            fibe_lead_status = None
            bureau_status = None
            
            # Check for profile ingestion 500 error
            if profile_ingestion and profile_ingestion.get("status") == 500:
                logger.info(f"Session {session_id}: Profile ingestion returned 500 error - treating as RED status")
                fibe_status = "RED"
            # Extract Fibe status if no 500 error
            elif check_fibe_flow and check_fibe_flow.get("status") == 200:
                fibe_status = check_fibe_flow.get("data")
                logger.info(f"Session {session_id}: Fibe status: {fibe_status}")
            
            # Extract FIBE lead status from profile ingestion response
            if profile_ingestion and profile_ingestion.get("status") == 200:
                ingestion_data = profile_ingestion.get("data", {})
                if isinstance(ingestion_data, dict):
                    fibe_lead_status = ingestion_data.get("leadStatus")
                    logger.info(f"Session {session_id}: FIBE lead status from profile ingestion: {fibe_lead_status}")
            
            # Extract bureau status
            if bureau_decision:
                bureau_status = bureau_decision.get("status")
                logger.info(f"Session {session_id}: Bureau status: {bureau_status} (type: {type(bureau_status)})")
                logger.info(f"Session {session_id}: Full bureau decision: {bureau_decision}")
                
                # Debug: Check exact string matching
                if bureau_status:
                    logger.info(f"Session {session_id}: Bureau status checks:")
                    logger.info(f"  - Exact match 'INCOME_VERIFICATION_REQUIRED': {bureau_status == 'INCOME_VERIFICATION_REQUIRED'}")
                    logger.info(f"  - Upper case match: {bureau_status.upper() == 'INCOME_VERIFICATION_REQUIRED'}")
                    logger.info(f"  - Contains 'income verification required': {'income verification required' in bureau_status.lower()}")
                    logger.info(f"  - Raw status value: '{bureau_status}'")
            else:
                logger.warning(f"Session {session_id}: No bureau decision found in session data")
                logger.info(f"Session {session_id}: Available session data keys: {list(session['data'].keys()) if 'data' in session else 'No data'}")
                logger.info(f"Session {session_id}: API responses keys: {list(api_responses.keys()) if api_responses else 'No API responses'}")
                
                # Check if bureau decision is stored in api_responses
                api_bureau_decision = api_responses.get("get_bureau_decision")
                if api_bureau_decision:
                    logger.info(f"Session {session_id}: Found bureau decision in api_responses: {api_bureau_decision}")
                    # Try to extract and save it
                    if isinstance(api_bureau_decision, dict) and api_bureau_decision.get("status") == 200:
                        extracted_bureau = self.extract_bureau_decision_details(api_bureau_decision, session_id)
                        SessionManager.update_session_data_field(session_id, "data.bureau_decision_details", extracted_bureau)
                        logger.info(f"Session {session_id}: Extracted and saved bureau decision from api_responses")
                        bureau_decision = extracted_bureau
                        bureau_status = bureau_decision.get("status")
            
            # Apply decision flow logic
            decision_status = None
            link_to_use = profile_link
            is_bureau_approved = False  # Track if approval came from bureau decision
            is_bureau_income_verification = False  # Track if income verification came from bureau decision
            
            # 0. If both FIBE lead status and Bureau are REJECTED -> REJECTED
            if (fibe_lead_status and fibe_lead_status.upper() == "REJECTED" and 
                bureau_status and (bureau_status.upper() == "REJECTED" or "rejected" in bureau_status.lower())):
                decision_status = "REJECTED"
                link_to_use = profile_link
                logger.info(f"Session {session_id}: FIBE lead status REJECTED + Bureau REJECTED -> REJECTED")
            
            # 1. If Fibe GREEN -> APPROVED with Fibe link
            elif fibe_status == "GREEN":
                decision_status = "APPROVED"
                link_to_use = fibe_link if fibe_link else profile_link
                is_bureau_approved = False  # This is FIBE approval, not bureau
                logger.info(f"Session {session_id}: Fibe GREEN -> APPROVED with Fibe link")
            
            # 2. If Fibe AMBER
            elif fibe_status == "AMBER":
                # If bureau APPROVED -> APPROVED with profile link
                if bureau_status and (bureau_status.upper() == "APPROVED" or "approved" in bureau_status.lower()):
                    decision_status = "APPROVED"
                    link_to_use = profile_link
                    is_bureau_approved = True  # This approval came from bureau decision
                    logger.info(f"Session {session_id}: Fibe AMBER + Bureau APPROVED -> APPROVED with profile link")
                # If bureau INCOME_VERIFICATION_REQUIRED -> INCOME_VERIFICATION_REQUIRED with Fibe link
                elif bureau_status and (bureau_status.upper() == "INCOME_VERIFICATION_REQUIRED" or "income verification required" in bureau_status.lower()):
                    decision_status = "INCOME_VERIFICATION_REQUIRED"
                    link_to_use = fibe_link if fibe_link else profile_link
                    logger.info(f"Session {session_id}: Fibe AMBER + Bureau INCOME_VERIFICATION_REQUIRED -> INCOME_VERIFICATION_REQUIRED with Fibe link")
                    logger.info(f"Session {session_id}: Matched INCOME_VERIFICATION_REQUIRED condition")
                # If bureau REJECTED -> INCOME_VERIFICATION_REQUIRED with Fibe link (only if FIBE lead status is not REJECTED)
                elif bureau_status and (bureau_status.upper() == "REJECTED" or "rejected" in bureau_status.lower()):
                    # Only apply this rule if FIBE lead status is not REJECTED
                    if not fibe_lead_status or fibe_lead_status.upper() != "REJECTED":
                        decision_status = "INCOME_VERIFICATION_REQUIRED"
                        link_to_use = fibe_link if fibe_link else profile_link
                        logger.info(f"Session {session_id}: Fibe AMBER + Bureau REJECTED -> INCOME_VERIFICATION_REQUIRED with Fibe link (FIBE lead status not REJECTED)")
                    else:
                        # If FIBE lead status is also REJECTED, this case should have been handled by the first condition
                        decision_status = "REJECTED"
                        link_to_use = profile_link
                        logger.info(f"Session {session_id}: Fibe AMBER + Bureau REJECTED + FIBE lead REJECTED -> REJECTED")
                # Otherwise -> INCOME_VERIFICATION_REQUIRED with Fibe link
                else:
                    decision_status = "INCOME_VERIFICATION_REQUIRED"
                    link_to_use = fibe_link if fibe_link else profile_link
                    logger.info(f"Session {session_id}: Fibe AMBER + Bureau not APPROVED -> INCOME_VERIFICATION_REQUIRED with Fibe link")
                    logger.info(f"Session {session_id}: Fell through to else condition - bureau_status: '{bureau_status}'")
            # 3. If Fibe RED or profile ingestion 500 error -> Fall back to bureau decision with profile link
            elif fibe_status == "RED":
                if bureau_status and (bureau_status.upper() == "APPROVED" or "approved" in bureau_status.lower()):
                    decision_status = "APPROVED"
                    is_bureau_approved = True  # This approval came from bureau decision
                elif bureau_status and (bureau_status.upper() == "REJECTED" or "rejected" in bureau_status.lower()):
                    decision_status = "REJECTED"
                elif bureau_status and (bureau_status.upper() == "INCOME_VERIFICATION_REQUIRED" or "income verification required" in bureau_status.lower()):
                    decision_status = "INCOME_VERIFICATION_REQUIRED"
                    is_bureau_income_verification = True  # This income verification came from bureau decision
                else:
                    decision_status = "PENDING"
                link_to_use = profile_link
                logger.info(f"Session {session_id}: Fibe RED or profile ingestion 500 error -> Using bureau decision ({bureau_status}) with profile link")
            
            # 4. If no Fibe status -> Use bureau decision with profile link
            elif fibe_status is None:
                if bureau_status and (bureau_status.upper() == "APPROVED" or "approved" in bureau_status.lower()):
                    decision_status = "APPROVED"
                    is_bureau_approved = True  # This approval came from bureau decision
                elif bureau_status and (bureau_status.upper() == "REJECTED" or "rejected" in bureau_status.lower()):
                    decision_status = "REJECTED"
                elif bureau_status and (bureau_status.upper() == "INCOME_VERIFICATION_REQUIRED" or "income verification required" in bureau_status.lower()):
                    decision_status = "INCOME_VERIFICATION_REQUIRED"
                    is_bureau_income_verification = True  # This income verification came from bureau decision
                else:
                    decision_status = "PENDING"
                link_to_use = profile_link
                logger.info(f"Session {session_id}: No Fibe status -> Using bureau decision ({bureau_status}) with profile link")
            
            # 5. If no decisions available -> PENDING with profile link
            if decision_status is None:
                decision_status = "PENDING"
                link_to_use = profile_link
                logger.info(f"Session {session_id}: No decisions available -> PENDING with profile link")
                logger.info(f"Session {session_id}: Fell through to final PENDING condition - fibe_status: '{fibe_status}', bureau_status: '{bureau_status}'")
            
            logger.info(f"Session {session_id}: Final decision - Status: {decision_status}, Link: {link_to_use}, Bureau Approved: {is_bureau_approved}, Bureau Income Verification: {is_bureau_income_verification}")
            logger.info(f"Session {session_id}: Decision logic summary - Fibe: {fibe_status}, FIBE Lead Status: {fibe_lead_status}, Bureau: {bureau_status}, Final: {decision_status}")
            
            return {
                "status": decision_status,
                "link": link_to_use,
                "is_bureau_approved": is_bureau_approved,
                "is_bureau_income_verification": is_bureau_income_verification
            }
            
        except Exception as e:
            logger.error(f"Error determining loan decision for session {session_id}: {e}")
            return {"status": "PENDING", "link": profile_link, "is_bureau_approved": False, "is_bureau_income_verification": False}

    def check_jp_cardless(self, session_id: str) -> Dict[str, Any]:
        """
        Establish eligibility for Juspay Cardless
        """
        logger.info(f"Session {session_id}: Starting check_jp_cardless")
        try:
            session = SessionManager.get_session_from_db(session_id)
            if not session or "data" not in session:
                logger.error(f"Session {session_id}: Session data not found for check_jp_cardless.")
                return {"status": "ERROR", "message": "Session data not found."}

            session_data = session["data"]
            loan_id = session_data.get("loanId")
            # Try to get loanId from API response with safe access
            api_responses = session_data.get("api_responses", {})
            if api_responses and "save_loan_details" in api_responses:
                save_loan_response = api_responses["save_loan_details"]
                if isinstance(save_loan_response, dict) and "data" in save_loan_response:
                    # API response format: {"status": 200, "data": {"loanId": "...", ...}}
                    loan_id = save_loan_response["data"].get("loanId") or loan_id
                elif isinstance(save_loan_response, dict) and "loanId" in save_loan_response:
                    # Direct loanId in response
                    loan_id = save_loan_response.get("loanId") or loan_id
            
            logger.info(f"Session {session_id}: Retrieved loan_id: {loan_id} for check_jp_cardless")

            if not loan_id:
                logger.error(f"Session {session_id}: loanId not found in session data for check_jp_cardless.")
                return {"status": "ERROR", "message": "loanId not found in session."}

            result = self.api_client.check_eligibility_for_jp_cardless(loan_id)
            logger.info(f"Session {session_id}: check_eligibility_for_jp_cardless API response: {result}")
            profile_link = self._get_profile_link(session_id)

            if result and result.get("status") == 200:
                if result.get("data") == "ELIGIBLE":
                    logger.info(f"Session {session_id}: User is ELIGIBLE for Juspay Cardless based on check_eligibility.")
                    result1 = self.api_client.establish_eligibility(loan_id)
                    logger.info(f"Session {session_id}: establish_eligibility API response: {result1}")
                    # Check if status is 200 AND data is not empty/null
                    if result1 and result1.get("status") == 200:
                        data = result1.get("data")
                        # Check if data is not empty/null
                        if data and (isinstance(data, list) and len(data) > 0) or (isinstance(data, dict) and data) or (isinstance(data, str) and data.strip()):
                            logger.info(f"Session {session_id}: Juspay Cardless eligibility ESTABLISHED with valid data.")
                            # Update session status to indicate Juspay Cardless approval
                            SessionManager.update_session_data_field(session_id, "data.juspay_cardless_status", "APPROVED")
                            
                            # Get patient name from session data
                            patient_name = session_data.get("name") or session_data.get("fullName", "Patient")
                            
                            # Create Juspay Cardless specific approval message
                            formatted_response = f"""
🎉 Congratulations, {patient_name}! Patient's loan application has been **APPROVED** for Cardless EMI.\n\n

Continue your journey with the link here:\n\n
{profile_link}"""
                            
                            return {"status": "ELIGIBLE", "message": formatted_response}
                        else:
                            logger.info(f"Session {session_id}: Juspay Cardless eligibility NOT established - data is empty/null. Data: {data}")
                            # Update session status to indicate Juspay Cardless rejection
                            SessionManager.update_session_data_field(session_id, "data.juspay_cardless_status", "REJECTED")
                            return {"status": "NOT_ELIGIBLE", "message": "This application is not eligible for Juspay Cardless."}
                    else:
                        logger.info(f"Session {session_id}: Juspay Cardless eligibility NOT established or API error. API response: {result1}")
                        # Update session status to indicate Juspay Cardless rejection
                        SessionManager.update_session_data_field(session_id, "data.juspay_cardless_status", "REJECTED")
                        return {"status": "NOT_ELIGIBLE", "message": "This application is not eligible for Juspay Cardless."}
                else:
                    logger.info(f"Session {session_id}: User is NOT_ELIGIBLE for Juspay Cardless based on check_eligibility. Data: {result.get('data')}")
                    # Update session status to indicate Juspay Cardless rejection
                    SessionManager.update_session_data_field(session_id, "data.juspay_cardless_status", "REJECTED")
                    return {"status": "NOT_ELIGIBLE", "message": "This application is not eligible for Juspay Cardless."}
            else:
                logger.warning(f"Session {session_id}: check_eligibility_for_jp_cardless API call failed or returned non-200 status. Response: {result}")
                # Update session status to indicate Juspay Cardless error
                SessionManager.update_session_data_field(session_id, "data.juspay_cardless_status", "ERROR")
                return {"status": "API_ERROR", "message": "Could not check Juspay Cardless eligibility due to an API error."}
            
        except Exception as e:
            logger.error(f"Error establishing eligibility for Juspay Cardless for session {session_id}: {e}", exc_info=True)
            # Update session status to indicate Juspay Cardless error
            SessionManager.update_session_data_field(session_id, "data.juspay_cardless_status", "ERROR")
            return {"status": "EXCEPTION", "message": "An unexpected error occurred while checking Juspay Cardless eligibility."}

    
    def _format_bureau_decision_response(self, bureau_decision: Dict[str, Any], session_id: str) -> str:
        """
        Format the bureau decision response based on the status and details
        
        Args:
            bureau_decision: Bureau decision response data
            session_id: Session identifier
            
        Returns:
            Formatted response message
        """
        try:
            session = SessionManager.get_session_from_db(session_id)
            if not session:
                return "Session not found. Please start a new conversation."
            
            # Get patient name from session data
            patient_name = session["data"].get("name") or session["data"].get("fullName", "Patient")
            
            # Get treatment cost from session data
            treatment_cost = session["data"].get("treatmentCost")
            show_detailed_approval = False
            
            if treatment_cost:
                try:
                    cost_value = float(str(treatment_cost).replace(',', '').replace('₹', ''))
                    show_detailed_approval = cost_value > 100000
                except (ValueError, TypeError):
                    show_detailed_approval = False
            
            # Get status from bureau decision
            status = bureau_decision.get("status")
            logger.info(f"Bureau decision status: '{status}' (type: {type(status)})")
            
            # Format response based on status (case-insensitive)
            if status and status.upper() == "APPROVED":
                
                    max_treatment_amount = bureau_decision.get("maxTreatmentAmount", 0)
                    try:
                        max_treatment_amount = float(str(max_treatment_amount).replace(',', '').replace('₹', '')) if max_treatment_amount else 0
                    except (ValueError, TypeError):
                        max_treatment_amount = 0
                    
                    # Check if max_treatment_amount is greater than or equal to treatment_cost
                    if max_treatment_amount >= treatment_cost:
                        return f"""
🎉 Congratulations {patient_name} is eligible ✅ for a no-cost EMI
payment plan for amount up to ₹{max_treatment_amount:,.0f}

To proceed, please help me with a few more details.

Patient's employment type:   
1. SALARIED
2. SELF_EMPLOYED
Please Enter input 1 or 2 only"""
                    else:
                        return f"""
We were only able to approve payment plans
for a treatment amount up to
₹{max_treatment_amount:,.0f}

1. Continue with this limit
2. Continue with limit enhancement"""
            elif status and status.upper() == "REJECTED":
                # Check if doctor is mapped with FIBE
                doctor_id = session["data"].get("doctorId") or session["data"].get("doctor_id")
                doctor_mapped_with_fibe = False
                
                if doctor_id:
                    try:
                        if hasattr(self.api_client, 'check_doctor_mapped_by_nbfc'):
                            check_doctor_mapped_by_nbfc_response = self.api_client.check_doctor_mapped_by_nbfc(doctor_id)
                            logger.info(f"Session {session_id}: Check doctor mapped by FIBE response for REJECTED status - doctor_id {doctor_id}: {json.dumps(check_doctor_mapped_by_nbfc_response)}")
                            
                            if check_doctor_mapped_by_nbfc_response.get("status") == 200:
                                doctor_mapped_by_nbfc = check_doctor_mapped_by_nbfc_response.get("data")
                                doctor_mapped_with_fibe = (doctor_mapped_by_nbfc == "true")
                                logger.info(f"Session {session_id}: Doctor {doctor_id} mapped with FIBE: {doctor_mapped_with_fibe}")
                    except Exception as e:
                        logger.error(f"Session {session_id}: Exception during doctor mapping check for REJECTED status - doctor_id {doctor_id}: {e}", exc_info=True)
                
                if not doctor_mapped_with_fibe:
                    return f"""
We regret to inform you that Patient {patient_name} is not eligible for the proposed loan amount.\n\n

{patient_name} can try financing their treatment via No-Cost Credit & Debit Card EMI or someone from their immediate family can apply on their behalf.\n\n

CTA - \n\n

No-cost Credit & Debit Card EMI\n\n

Re-enquire with your family member's details."""
                else:
                    return f"""
We need a few more details to better assess patient {patient_name}'s application.

Patient's employment type:
1. SALARIED
2. SELF_EMPLOYED
Please Enter input 1 or 2 only"""
            
            elif status and "income verification" in status.lower():
                return f"""
We need a few more details to better assess patient {patient_name}'s application.

Patient's employment type:
1. SALARIED
2. SELF_EMPLOYED
Please Enter input 1 or 2 only"""
            
            else:
                # Default case for unknown status
                logger.warning(f"Unknown bureau decision status: '{status}'")
                return f"""Dear {patient_name}! We are processing Patient's loan application. Please wait while we check Patient's eligibility.
Patient's employment type:
1. SALARIED
2. SELF_EMPLOYED
Please Enter input 1 or 2 only"""
                
        except Exception as e:
            logger.error(f"Error formatting bureau decision response: {e}")
            return "There was an error processing the loan decision. Please try again."
        

    def handle_pan_card_number(self, pan_number: str, session_id: str) -> dict:
        """
        Handle PAN card number input and save it to the system, with PAN validation
        
        Args:
            pan_number: PAN card number provided by user
            session_id: Session identifier
            
        Returns:
            Dictionary with status and message
        """
        try:
            # Validate PAN card number format before processing
            import re
            pan_pattern = r'^[A-Z]{5}[0-9]{4}[A-Z]$'
            if not pan_number or not re.match(pan_pattern, pan_number.strip().upper()):
                return {
                    'status': 'error',
                    'message': "Please provide a valid PAN card number (e.g., ABCDE1234F)."
                }

            # Get session data
            session_data = SessionManager.get_session_from_db(session_id)
            if not session_data:
                return {
                    'status': 'error',
                    'message': "Session not found. Please try again."
                }
            
            # Extract user ID from session data
            user_id = None
            if isinstance(session_data.get('data'), str):
                try:
                    data = json.loads(session_data['data'])
                    user_id = data.get('userId')
                except json.JSONDecodeError:
                    user_id = session_data.get('data')
            else:
                user_id = session_data.get('data', {}).get('userId')
            
            if not user_id:
                return {
                    'status': 'error',
                    'message': "User ID not found in session. Please try again."
                }
            
            # Get mobile number from session data
            mobile_number = session_data.get('data', {}).get('mobileNumber') or session_data.get('data', {}).get('phoneNumber') or session_data.get('phone_number')
            
            # Prepare PAN card details
            pan_details = {
                "userId": user_id,
                "panCard": pan_number,
                "mobileNumber": mobile_number
            }
            
            # Save PAN card details using API client
            logger.info(f"Saving PAN card details for user {user_id}: {pan_details}")
            try:
                # Check if method exists
                if hasattr(self.api_client, 'save_panCard_details'):
                    logger.info("Method save_panCard_details found")
                    save_result = self.api_client.save_panCard_details(user_id, pan_details)
                    logger.info(f"PAN save result: {save_result}")
                else:
                    logger.warning("Method save_panCard_details not found, using save_basic_details")
                    save_result = self.api_client.save_basic_details(user_id, pan_details)
                    logger.info(f"Fallback save result: {save_result}")
            except Exception as e:
                logger.error(f"Error calling save method: {e}")
                # Try fallback
                try:
                    save_result = self.api_client.save_basic_details(user_id, pan_details)
                    logger.info(f"Fallback save result: {save_result}")
                except Exception as fallback_error:
                    logger.error(f"Fallback also failed: {fallback_error}")
                    raise
            
            # Parse the save result
            if isinstance(save_result, str):
                try:
                    save_result_data = json.loads(save_result)
                except json.JSONDecodeError:
                    save_result_data = {"status": 500, "message": "Invalid response from save_panCard_details"}
            else:
                save_result_data = save_result
            
            if save_result_data.get('status') != 200:
                return {
                    'status': 'error',
                    'message': "Failed to save PAN card details. Please try again."
                }
            
            return {
                'status': 'success',
                'session_id': session_id,
                'message': "PAN card number saved successfully. Ask for date of birth and call correct_date_of_birth tool and then ask for gender and call save_gender_B_details",
                'data': {'panCard': pan_number},
            }
            
        except Exception as e:
            logger.error(f"Error handling PAN card number: {e}")
            return {
                'status': 'error',
                'message': f"Error processing PAN card number: {str(e)}"
            }

    def save_missing_basic_and_address_details(
        self,
        pincode: str,
        session_id: str,
    ) -> dict:
        """
        Save address details when pincode is provided, then continue workflow steps.
        This can be called in two scenarios:
        1. When user needs to provide pincode (Workflow B)
        2. When process_address_data returns missing/invalid pincode (Workflow A)

        - Validates: 6-digit pincode
        - Saves address details (and permanent address if API available)
        - Continues with: process_prefill_data_for_basic_details -> pan_verification using session_id -> get_employment_verification -> save_employment_details -> get_bureau_decision
        - CRITICAL: when follow workflow A then After calling save_missing_basic_and_address_details (when pincode is provided), proceed directly to process_prefill_data_for_basic_details, pan_verification using session_id, employment_verification, save_employment_details, and get_bureau_decision. Do NOT call process_address_data again.
        - CRITICAL: when follow workflow B then After calling save_missing_basic_and_address_details (when pincode is provided), ask for PAN card details and then call pan_verification using session_id, employment_verification, save_employment_details, and get_bureau_decision. Do NOT call process_address_data again.
        """
        try:
            session = SessionManager.get_session_from_db(session_id)
            if not session:
                return {"status": "error", "message": "Session not found"}

            user_id = session.get("data", {}).get("userId")
            if not user_id:
                return {"status": "error", "message": "User ID missing in session"}

            # Validate pincode
            if not pincode or not re.match(r"^\d{6}$", pincode.strip()):
                return {"status": "error", "message": "Pincode must be a 6-digit number."}

            # Check if we have extracted address data from process_address_data
            extracted_address_data = session.get("data", {}).get("extracted_address_data", {})
            
            # Prepare and enrich address data
            address_data = {
                "pincode": pincode.strip(),
                "formStatus": "Address",
            }
            
            # If we have extracted address data, merge it with the pincode
            if extracted_address_data:
                address_data.update(extracted_address_data)
                # Ensure pincode from user input takes precedence
                address_data["pincode"] = pincode.strip()
            
            # Enrich address data with city and state from pincode API
            try:
                if len(address_data["pincode"]) == 6:
                    pincode_info = self.api_client.state_and_city_by_pincode(address_data["pincode"]) or {}
                    if pincode_info.get("status") == "success":
                        if pincode_info.get("city"):
                            address_data["city"] = pincode_info["city"]
                        if pincode_info.get("state"):
                            address_data["state"] = pincode_info["state"]
            except Exception:
                pass

            # Save address details
            addr_resp = self.api_client.save_address_details(user_id, address_data)
            if isinstance(addr_resp, str):
                try:
                    addr_resp = json.loads(addr_resp)
                except json.JSONDecodeError:
                    addr_resp = {"status": 500}
            if addr_resp.get("status") != 200:
                return {"status": "error", "message": "Failed to save address details."}

            # Also save permanent address if supported
            try:
                if hasattr(self.api_client, "save_permanent_address_details"):
                    _ = self.api_client.save_permanent_address_details(user_id, address_data)
            except Exception:
                pass

            # Store the API response
            SessionManager.update_session_data_field(session_id, "data.api_responses.save_missing_address_details", addr_resp)

            return {
                "status": "success",
                "message": "Address details saved successfully. according to workflow continue the next step",
            }
        except Exception as e:
            logger.error(f"Error in save_missing_basic_and_address_details: {e}", exc_info=True)
            return {"status": "error", "message": "Failed to save details. Please try again."}

    

    def handle_email_address(self, email_address: str, session_id: str) -> dict:
        """
        Handle email address input and save it to the system
        
        Args:
            email_address: Email address provided by user
            session_id: Session identifier
            
        Returns:
            Dictionary with status and message
        """
        try:
            # Basic email validation
            import re
            email_pattern = r'^[a-zA-Z0-9._%+-]+@[a-zA-Z0-9.-]+\.[a-zA-Z]{2,}$'
            if not re.match(email_pattern, email_address):
                return {
                    'status': 'error',
                    'message': "Please provide a valid email address."
                }
            
            # Get session data
            session_data = SessionManager.get_session_from_db(session_id)
            if not session_data:
                return {
                    'status': 'error',
                    'message': "Session not found. Please try again."
                }
            
            # Extract user ID from session data
            user_id = None
            if isinstance(session_data.get('data'), str):
                try:
                    data = json.loads(session_data['data'])
                    user_id = data.get('userId')
                except json.JSONDecodeError:
                    user_id = session_data.get('data')
            else:
                user_id = session_data.get('data', {}).get('userId')
            
            if not user_id:
                return {
                    'status': 'error',
                    'message': "User ID not found in session. Please try again."
                }
            
            # Get mobile number from session data
            mobile_number = session_data.get('data', {}).get('mobileNumber') or session_data.get('data', {}).get('phoneNumber') or session_data.get('phone_number')
            
            # Prepare email details
            email_details = {
                "userId": user_id,
                "emailId": email_address,
                "mobileNumber": mobile_number
            }
            
            # Save email details using API client
            logger.info(f"Saving email details for user {user_id}: {email_details}")
            try:
                # Check if method exists
                if hasattr(self.api_client, 'save_emailaddress_details'):
                    logger.info("Method save_emailaddress_details found")
                    save_result = self.api_client.save_emailaddress_details(user_id, email_details)
                    logger.info(f"Email save result: {save_result}")
                else:
                    logger.warning("Method save_emailaddress_details not found, using save_basic_details")
                    save_result = self.api_client.save_basic_details(user_id, email_details)
                    logger.info(f"Fallback save result: {save_result}")
            except Exception as e:
                logger.error(f"Error calling save method: {e}")
                # Try fallback
                try:
                    save_result = self.api_client.save_basic_details(user_id, email_details)
                    logger.info(f"Fallback save result: {save_result}")
                except Exception as fallback_error:
                    logger.error(f"Fallback also failed: {fallback_error}")
                    raise
            
            # Parse the save result
            if isinstance(save_result, str):
                try:
                    save_result_data = json.loads(save_result)
                except json.JSONDecodeError:
                    save_result_data = {"status": 500, "message": "Invalid response from save_emailaddress_details"}
            else:
                save_result_data = save_result
            
            if save_result_data.get('status') != 200:
                return {
                    'status': 'error',
                    'message': "Failed to save email address. Please try again."
                }
            
            import json
            return json.dumps({
                'status': 'success',
                'message': "Email address saved successfully. Now continuing with the remaining verification steps automatically...",
                'data': {'emailId': email_address},
                'continue_chain': True,
                'session_id': session_id,
                'next_step': 'pan_verification using session_id, employment_verification, save_employment_details, get_bureau_decision'
            })
            
        except Exception as e:
            logger.error(f"Error handling email address: {e}")
            import json
            return json.dumps({
                'status': 'error',
                'message': f"Error processing email address: {str(e)}"
            })

    def handle_aadhaar_upload(self, document_path: str, session_id: str) -> dict:
        try:
            logger.info(f"Starting Aadhaar upload processing for session {session_id}")
            
            # Extract Aadhaar details using OCR service
            result = extract_aadhaar_details(document_path)
            logger.info(f"OCR extraction result: {result}")
            
            # Store the OCR result in session data
            SessionManager.update_session_data_field(session_id, 'ocr_result', result)
            
            # Validate extracted data
            if not result.get('name') or not result.get('aadhaar_number'):
                return {
                    'status': 'error',
                    'message': "Could not extract name or Aadhaar number from the document. Please ensure the document is clear and try again.",
                    'data': result
                }
            
            # Get session data
            session_data = SessionManager.get_session_from_db(session_id)
            if not session_data:
                return {
                    'status': 'error',
                    'message': "Session not found. Please try again."
                }
            
            # Extract user ID from session data
            user_id = None
            if isinstance(session_data.get('data'), str):
                try:
                    data = json.loads(session_data['data'])
                    user_id = data.get('userId')
                except json.JSONDecodeError:
                    user_id = session_data.get('data')
            else:
                user_id = session_data.get('data', {}).get('userId')
            
            if not user_id:
                return {
                    'status': 'error',
                    'message': "User ID not found in session. Please try again."
                }
            
            # Get mobile number from session data
            mobile_number = session_data.get('data', {}).get('mobileNumber') or session_data.get('data', {}).get('phoneNumber') or session_data.get('phone_number')
            
            # Prepare basic details from OCR data
            basic_details = {
                "userId": user_id,
                # "firstName": result.get('name', ''),
                "dateOfBirth": result.get('dob', ''),
                "gender": result.get('gender', ''),
                "aadhaarNo": result.get('aadhaar_number', ''),
                "fatherName": result.get('father_name', ''),
                "mobileNumber": mobile_number,
                "formStatus": "Basic"
            }
            
            # Save basic details using API client
            logger.info(f"Saving Aadhaar details for user {user_id}: {basic_details}")
            try:
                # Check if method exists
                if hasattr(self.api_client, 'save_aadhaar_details'):
                    logger.info("Method save_aadhaar_details found")
                    save_result = self.api_client.save_aadhaar_details(user_id, basic_details)
                    logger.info(f"Save result: {save_result}")
                else:
                    logger.warning("Method save_aadhaar_details not found, using save_basic_details")
                    save_result = self.api_client.save_basic_details(user_id, basic_details)
                    logger.info(f"Fallback save result: {save_result}")
            except Exception as e:
                logger.error(f"Error calling save method: {e}")
                # Try fallback
                try:
                    save_result = self.api_client.save_basic_details(user_id, basic_details)
                    logger.info(f"Fallback save result: {save_result}")
                except Exception as fallback_error:
                    logger.error(f"Fallback also failed: {fallback_error}")
                    raise
            
            # Parse the save result
            if isinstance(save_result, str):
                try:
                    save_result_data = json.loads(save_result)
                except json.JSONDecodeError:
                    save_result_data = {"status": 500, "message": "Invalid response from save_basic_details"}
            else:
                save_result_data = save_result
            
            if save_result_data.get('status') != 200:
                return {
                    'status': 'error',
                    'message': "Failed to save basic details. Please try again."
                }
            
            # Process address data if available
            if result.get('address') or result.get('pincode'):
                address_data = {
                    "address": result.get('address', ''),
                    "pincode": result.get('pincode', ''),
                    "formStatus": "Address"
                }
                
                # If we have a valid pincode, get city and state from API
                if address_data.get('pincode') and len(address_data['pincode']) == 6:
                    try:
                        pincode_data = self.api_client.state_and_city_by_pincode(address_data['pincode'])
                        logger.info(f"Pincode API response for pincode {address_data['pincode']}: {pincode_data}")
                        if pincode_data and pincode_data.get("status") == "success":
                            # Only update if we get valid non-null data
                            if pincode_data.get("city") and pincode_data["city"] is not None:
                                address_data["city"] = pincode_data["city"]
                            if pincode_data.get("state") and pincode_data["state"] is not None:
                                address_data["state"] = pincode_data["state"]
                    except Exception as e:
                        logger.warning(f"Failed to get city/state from pincode API: {e}")
                        # Continue with original data if API call fails
                
                logger.info(f"Final address data to save: {address_data}")
                
                # Save address details
                address_result = self.api_client.save_address_details(user_id, address_data)
                address_permanent_result = self.api_client.save_permanent_address_details(user_id, address_data)
                if isinstance(address_result, str):
                    try:
                        address_result_data = json.loads(address_result)
                    except json.JSONDecodeError:
                        address_result_data = {"status": 500, "message": "Invalid response from save_address_details"}
                else:
                    address_result_data = address_result

                logger.info(f"Address result: {address_result} and address_permanent_result: {address_permanent_result}")
                
                if address_result_data.get('status') != 200:
                    return {
                        'status': 'warning',
                        'message': "Basic details saved but failed to save address. Please try again.",
                        'data': result
                    }
            
            return {
                'status': 'success',
                'message': "Successfully processed Aadhaar document and saved details.",
                'data': result
            }
            
        except Exception as e:
            logger.error(f"Error handling Aadhaar upload: {e}")
            return {
                'status': 'error',
                'message': f"Error processing Aadhaar document: {str(e)}"
            }

    def save_gender_details(self, gender: str, session_id: str) -> str:
        """
        Save user's gender details

        Args:
            gender: User's gender (Male/Female/Other)
            session_id: Session identifier

        Returns:
            Save result as JSON string
        """
        logger.info(f"save_gender_details called with: gender='{gender}', session_id='{session_id}'")
        try:
            # Get user ID from session
            session = SessionManager.get_session_from_db(session_id)
            if not session:
                return "Session not found"

            user_id = session.get("data", {}).get("userId")
            if not user_id:
                return "User ID not found in session"

            # Get mobile number from session
            mobile_number = session.get("data", {}).get("mobileNumber") or session.get("data", {}).get("phoneNumber")

            # Prepare data for API
            details = {
                "gender": gender,
                "mobileNumber": mobile_number,
                "userId": user_id
            }

            # Store the data being sent to the API
            SessionManager.update_session_data_field(session_id, "data.api_requests.save_gender_details", {
                "user_id": user_id,
                "details": details.copy()
            })

            # Call API
            result = self.api_client.save_gender_details(user_id, details)

            # Store the API response
            SessionManager.update_session_data_field(session_id, "data.api_responses.save_gender_details", result)

            import json
            return json.dumps({
                'status': 'success',
                'message': "Gender saved successfully. Now proceeding to PAN verification and employment verification steps. Please wait while I process the next steps automatically.",
                'data': result,
                'session_id': session_id
            })

        except Exception as e:
            logger.error(f"Error saving gender details: {e}")
            import json
            return json.dumps({
                'status': 'error',
                'message': f"Error saving gender details: {str(e)}"
            })

    def save_marital_status_details(self, marital_status: str, session_id: str) -> str:
        """
        Save user's marital status details

        Args:
            marital_status: User's marital status (Yes/No)
            session_id: Session identifier

        Returns:
            Save result as JSON string
        """
        logger.info(f"save_marital_status_details called with: marital_status='{marital_status}', session_id='{session_id}'")
        try:
            # Get user ID from session
            session = SessionManager.get_session_from_db(session_id)
            if not session:
                return "Session not found"

            user_id = session.get("data", {}).get("userId")
            if not user_id:
                return "User ID not found in session"

            # Get mobile number from session
            mobile_number = session.get("data", {}).get("mobileNumber") or session.get("data", {}).get("phoneNumber")

            # Format marital status to correct API format
            formatted_marital_status = self._format_marital_status(marital_status)
            logger.info(f"Formatted marital status: '{marital_status}' -> '{formatted_marital_status}'")
            logger.info(f"Input type: {type(marital_status)}, Input value: '{marital_status}'")

            # Prepare data for API
            details = {
                "maritalStatus": formatted_marital_status,
                "mobileNumber": mobile_number,
                "userId": user_id
            }

            # Store the data being sent to the API
            SessionManager.update_session_data_field(session_id, "data.api_requests.save_marital_status_details", {
                "user_id": user_id,
                "details": details.copy()
            })

            # Call API
            result = self.api_client.save_marital_status_details(user_id, details)

            # Store the API response
            SessionManager.update_session_data_field(session_id, "data.api_responses.save_marital_status_details", result)

            return json.dumps(result)

        except Exception as e:
            logger.error(f"Error saving marital status details: {e}")
            return f"Error saving marital status details: {str(e)}"

    def save_education_level_details(self, education_level: str, session_id: str) -> str:
        """
        Save user's education level details

        Args:
            education_level: User's education level (LESS THAN 10TH, PASSED 10TH, etc.)
            session_id: Session identifier

        Returns:
            Save result as JSON string
        """
        logger.info(f"save_education_level_details called with: education_level='{education_level}', session_id='{session_id}'")
        try:
            # Get user ID from session
            session = SessionManager.get_session_from_db(session_id)
            if not session:
                return "Session not found"

            user_id = session.get("data", {}).get("userId")
            if not user_id:
                return "User ID not found in session"

            # Get mobile number from session
            mobile_number = session.get("data", {}).get("mobileNumber") or session.get("data", {}).get("phoneNumber")

            # Format education level to correct API format
            formatted_education_level = self._format_education_level(education_level)
            logger.info(f"Formatted education level: '{education_level}' -> '{formatted_education_level}'")

            # Prepare data for API
            details = {
                "educationLevel": formatted_education_level,
                "mobileNumber": mobile_number,
                "userId": user_id
            }

            # Store the data being sent to the API
            SessionManager.update_session_data_field(session_id, "data.api_requests.save_education_level_details", {
                "user_id": user_id,
                "details": details.copy()
            })

            # Call API
            result = self.api_client.save_education_level_details(user_id, details)

            # Store the API response
            SessionManager.update_session_data_field(session_id, "data.api_responses.save_education_level_details", result)

            return json.dumps(result)

        except Exception as e:
            logger.error(f"Error saving education level details: {e}")
            return f"Error saving education level details: {str(e)}"

    def correct_treatment_name(self, new_treatment_reason: str, session_id: str) -> str:
        """
        Correct/update the treatment reason in the loan application
        
        Args:
            new_treatment_reason: The new/corrected treatment reason
            session_id: Session ID to get user data from
            
        Returns:
            Success or error message
        """
        logger.info(f"correct_treatment_name called with: new_treatment_reason='{new_treatment_reason}', session_id='{session_id}'")
        try:
            # Get session data
            session_data = SessionManager.get_session_from_db(session_id)
            if not session_data:
                return "❌ Error: Session not found. Please start a new conversation."
            
            user_data = session_data.get('data', {})
            user_id = user_data.get('userId')
            
            if not user_id:
                return "❌ Error: User ID not found in session. Please complete the initial setup first."
            
            # Try to get doctor_id and doctor_name from session
            doctor_id = user_data.get('doctorId') or user_data.get('doctor_id')
            doctor_name = user_data.get('doctorName') or user_data.get('doctor_name')
            
            # Get existing loan data from session
            loan_data = {
                "doctorId": doctor_id,
                "doctorName": doctor_name,
                "treatmentCost": user_data.get('treatmentCost'),
                "loanReason": new_treatment_reason,
                "fullName": user_data.get('fullName')
            }
            
            # Call API to update treatment name
            response = self.api_client.save_change_treatment_name_details(user_id, loan_data)
            
            if response.get("status") == 200:
                # Update session with new treatment reason
                SessionManager.update_session_data_field(session_id, "data.treatmentReason", new_treatment_reason)
                
                return f"✅ Treatment reason has been successfully updated to '{new_treatment_reason}'!"
            else:
                error_msg = response.get("error", "Unknown error occurred")
                logger.error(f"Failed to update treatment name: {error_msg}")
                return f"❌ Error updating treatment name: {error_msg}"
                
        except Exception as e:
            logger.error(f"Error in correct_treatment_name: {e}")
            return f"❌ Error: {str(e)}"

    def correct_treatment_cost(self, new_treatment_cost, session_id: str) -> str:
        """
        Correct/update the treatment cost in the loan application
        
        Args:
            new_treatment_cost: The new/corrected treatment cost (must be >= 3000 and <= 1000000)
            session_id: Session ID to get user data from
            
        Returns:
            Success or error message
        """
        logger.info(f"correct_treatment_cost called with: new_treatment_cost='{new_treatment_cost}', session_id='{session_id}'")
        try:
            # Convert to integer if it's a string
            try:
                new_treatment_cost = int(new_treatment_cost)
            except (ValueError, TypeError):
                return "❌ Error: Please enter a valid numeric amount for the treatment cost."
            
            # Validate treatment cost
            if new_treatment_cost < 3000:
                return "❌ Error: Treatment cost must be ₹3,000 or more. Please enter a valid amount."
            elif new_treatment_cost > 1000000:
                return "❌ Error: Treatment cost cannot exceed ₹10,00,000. Please enter a valid amount."
            
            # Get session data
            session_data = SessionManager.get_session_from_db(session_id)
            if not session_data:
                return "❌ Error: Session not found. Please start a new conversation."
            
            user_data = session_data.get('data', {})
            user_id = user_data.get('userId')
            
            if not user_id:
                return "❌ Error: User ID not found in session. Please complete the initial setup first."
            
            # Get doctor_id and doctor_name from session (handle both possible keys)
            doctor_id = user_data.get('doctorId') or user_data.get('doctor_id')
            doctor_name = user_data.get('doctorName') or user_data.get('doctor_name')

            # Get treatment_reason from additional_details if available
            additional_details = user_data.get('additional_details', {})
            treatment_reason = additional_details.get('treatment_reason', '')

            # Get existing loan data from session, using treatment_reason from additional_details
            loan_data = {
                "doctorId": doctor_id,
                "doctorName": doctor_name,
                "treatmentCost": new_treatment_cost,  # Use the new treatment cost
                "loanReason": treatment_reason,
                "fullName": user_data.get('fullName')
            }
            
            # Call API to update treatment cost
            response = self.api_client.save_change_treatment_cost_details(user_id, loan_data)
            
            if response.get("status") == 200:
                # Update session with new treatment cost
                SessionManager.update_session_data_field(session_id, "data.treatmentCost", new_treatment_cost)
                
                return f"✅ Treatment cost has been successfully updated to ₹{new_treatment_cost:,}!"
            else:
                error_msg = response.get("error", "Unknown error occurred")
                logger.error(f"Failed to update treatment cost: {error_msg}")
                return f"❌ Error updating treatment cost: {error_msg}"
                
        except Exception as e:
            logger.error(f"Error in correct_treatment_cost: {e}")
            return f"❌ Error: {str(e)}"

    def correct_date_of_birth(self, new_date_of_birth: str, session_id: str) -> str:
        """
        Correct/update the date of birth in the user profile
        
        Args:
            new_date_of_birth: The new/corrected date of birth (format: DD-MM-YYYY)
            session_id: Session ID to get user data from
            
        Returns:
            Success or error message
        """
        try:
            # Validate and convert date format from DD-MM-YYYY to YYYY-MM-DD
            try:
                # Parse DD-MM-YYYY format
                date_obj = datetime.strptime(new_date_of_birth, '%d-%m-%Y')
                # Convert to YYYY-MM-DD format for saving
                formatted_date = date_obj.strftime('%Y-%m-%d')
            except ValueError:
                return "❌ Error: Please enter the date in DD-MM-YYYY format (e.g., 15-01-1990)."
            
            # Get session data
            session_data = SessionManager.get_session_from_db(session_id)
            if not session_data:
                return "❌ Error: Session not found. Please start a new conversation."
            
            
            user_data = session_data.get('data', {})
            user_id = user_data.get('userId')
            phone_number = user_data.get('phoneNumber')
            
            if not user_id:
                return "❌ Error: User ID not found in session. Please complete the initial setup first."
            
            if not phone_number:
                return "❌ Error: Phone number not found in session. Please complete the initial setup first."
            
            # Prepare details for API
            details = {
                "dateOfBirth": formatted_date,
                "mobileNumber": phone_number,
                "userId": user_id
            }
            
            # Call API to update date of birth
            response = self.api_client.save_change_date_of_birth_details(user_id, details)
            
            if response.get("status") == 200:
                # Update session with new date of birth (in YYYY-MM-DD format)
                SessionManager.update_session_data_field(session_id, "data.dateOfBirth", formatted_date)
                
                return f"✅ Date of birth has been successfully updated to {new_date_of_birth}!"
            else:
                error_msg = response.get("error", "Unknown error occurred")
                logger.error(f"Failed to update date of birth: {error_msg}")
                return f"❌ Error updating date of birth: {error_msg}"
                
        except Exception as e:
            logger.error(f"Error in correct_date_of_birth: {e}")
            return f"❌ Error: {str(e)}"

    def handle_pan_card_upload(self, document_path: str, session_id: str, ocr_result: dict = None) -> dict:
        """
        Handle PAN card upload and save extracted details
        
        Args:
            document_path: Path to the uploaded PAN card document
            session_id: Session ID to get user data from
            ocr_result: Pre-extracted OCR result (optional)
            
        Returns:
            Dictionary with status and message
        """
        try:
            # Get session data
            session_data = SessionManager.get_session_from_db(session_id)
            if not session_data:
                return {
                    'status': 'error',
                    'message': 'Session not found. Please start a new conversation.'
                }
            
            user_data = session_data.get('data', {})
            user_id = user_data.get('userId')
            phone_number = user_data.get('phoneNumber')
            
            if not user_id:
                return {
                    'status': 'error',
                    'message': 'User ID not found in session. Please complete the initial setup first.'
                }
            
            if not phone_number:
                return {
                    'status': 'error',
                    'message': 'Phone number not found in session. Please complete the initial setup first.'
                }
            
            # Extract PAN details if not provided
            if not ocr_result:
                from cpapp.services.ocr_service import extract_pan_details
                ocr_result = extract_pan_details(document_path)
            
            # Validate OCR result
            if not ocr_result or not any(ocr_result.values()):
                return {
                    'status': 'error',
                    'message': 'Failed to extract PAN card details from the uploaded document.'
                }
            
            pan_card_number = ocr_result.get('pan_card_number', '')
            person_name = ocr_result.get('person_name', '')
            date_of_birth = ocr_result.get('date_of_birth', '')
            father_name = ocr_result.get('father_name', '')
            
            # Validate PAN card number
            if not pan_card_number:
                return {
                    'status': 'error',
                    'message': 'Could not extract PAN card number from the document.'
                }
            
            # Save PAN card number to API
            pan_details = {
                "panCard": pan_card_number,
                "mobileNumber": phone_number
            }
            
            pan_response = self.api_client.save_panCard_details(user_id, pan_details)
            
            if pan_response.get("status") != 200:
                logger.error(f"Failed to save PAN card number: {pan_response}")
                return {
                    'status': 'error',
                    'message': f'Failed to save PAN card number: {pan_response.get("error", "Unknown error")}'
                }
            
            # Save other details if available
            details_to_save = {}
            
            if person_name:
                details_to_save["fullName"] = person_name
            
            if date_of_birth:
                details_to_save["dateOfBirth"] = date_of_birth
            
            
            if father_name:
                details_to_save["fatherName"] = father_name
            
            # Save additional details if any
            if details_to_save:
                details_to_save["mobileNumber"] = phone_number
                basic_response = self.api_client.save_basic_details(user_id, details_to_save)
                
                if basic_response.get("status") != 200:
                    logger.warning(f"Failed to save additional PAN details: {basic_response}")
                    # Continue anyway as PAN card number was saved successfully
            
            # Update session with extracted data
            SessionManager.update_session_data_field(session_id, "data.panCard", pan_card_number)
            if person_name:
                SessionManager.update_session_data_field(session_id, "data.fullName", person_name)
            if date_of_birth:
                SessionManager.update_session_data_field(session_id, "data.dateOfBirth", date_of_birth)

            if father_name:
                SessionManager.update_session_data_field(session_id, "data.fatherName", father_name)
            
            # Store OCR result in session
            SessionManager.update_session_data_field(session_id, "data.pan_ocr_result", ocr_result)
            
            # Prepare success message
            success_parts = [f"✅ PAN card number: {pan_card_number}"]
            if person_name:
                success_parts.append(f"Name: {person_name}")
            if date_of_birth:
                success_parts.append(f"Date of Birth: {date_of_birth}")
            if father_name:
                success_parts.append(f"Father's Name: {father_name}")
            
            success_message = " | ".join(success_parts)
            
            return {
                'status': 'success',
                'message': f'PAN card processed successfully! {success_message}',
                'data': ocr_result
            }
            
        except Exception as e:
            logger.error(f"Error in handle_pan_card_upload: {e}")
            return {
                'status': 'error',
                'message': f'Error processing PAN card: {str(e)}'
            }

    def _format_marital_status(self, marital_status: str) -> str:
        """
        Format marital status to the correct API format
        
        Args:
            marital_status: Raw marital status input
            
        Returns:
            Formatted marital status for API
        """
        logger.info(f"_format_marital_status called with: '{marital_status}'")
        
        if not marital_status:
            logger.info("Empty marital status, returning 'No'")
            return "No"
        
        # Convert to lowercase for easier comparison
        status_lower = marital_status.lower().strip()
        logger.info(f"Lowercase status: '{status_lower}'")
        
        # Map various inputs to correct API format
        married_variants = ["married", "yes", "1", "marriage"]
        unmarried_variants = ["unmarried", "single", "no", "2", "unmarried/single", "unmarried or single"]
        
        if status_lower in married_variants:
            logger.info(f"Matched married variant: '{status_lower}' -> 'Yes'")
            return "Yes"
        elif status_lower in unmarried_variants:
            logger.info(f"Matched unmarried variant: '{status_lower}' -> 'No'")
            return "No"
        else:
            # If it's already in correct format, return as-is
            if marital_status in ["Yes", "No"]:
                logger.info(f"Already in correct format: '{marital_status}'")
                return marital_status
            # Default to "No" for unrecognized values
            logger.warning(f"Unrecognized marital status: '{marital_status}', defaulting to 'No'")
            return "No"

    def _format_education_level(self, education_level: str) -> str:
        """
        Format education level to the correct API format
        
        Args:
            education_level: Raw education level input
            
        Returns:
            Formatted education level for API
        """
        if not education_level:
            return "LESS THAN 10TH"
        
        # Convert to lowercase for easier comparison
        level_lower = education_level.lower().strip()
        
        # Map various inputs to correct API format
        education_mapping = {
            # Number mappings
            "1": "LESS THAN 10TH",
            "2": "PASSED 10TH", 
            "3": "PASSED 12TH",
            "4": "DIPLOMA",
            "5": "GRADUATION",
            "6": "POST GRADUATION",
            "7": "P.H.D.",
            
            # Text mappings
            "less than 10th": "LESS THAN 10TH",
            "less than 10": "LESS THAN 10TH",
            "below 10th": "LESS THAN 10TH",
            "below 10": "LESS THAN 10TH",
            "under 10th": "LESS THAN 10TH",
            "under 10": "LESS THAN 10TH",
            
            "passed 10th": "PASSED 10TH",
            "10th": "PASSED 10TH",
            "10th standard": "PASSED 10TH",
            "sslc": "PASSED 10TH",
            
            "passed 12th": "PASSED 12TH",
            "12th": "PASSED 12TH",
            "12th standard": "PASSED 12TH",
            "hsc": "PASSED 12TH",
            "higher secondary": "PASSED 12TH",
            
            "diploma": "DIPLOMA",
            "diploma course": "DIPLOMA",
            
            "graduation": "GRADUATION",
            "graduate": "GRADUATION",
            "bachelor": "GRADUATION",
            "bachelor's": "GRADUATION",
            "bachelors": "GRADUATION",
            "b.tech": "GRADUATION",
            "b.e": "GRADUATION",
            "b.com": "GRADUATION",
            "b.sc": "GRADUATION",
            "b.a": "GRADUATION",
            "b.b.a": "GRADUATION",
            "b.c.a": "GRADUATION",
            
            "post graduation": "POST GRADUATION",
            "post graduate": "POST GRADUATION",
            "postgraduate": "POST GRADUATION",
            "master": "POST GRADUATION",
            "master's": "POST GRADUATION",
            "masters": "POST GRADUATION",
            "m.tech": "POST GRADUATION",
            "m.e": "POST GRADUATION",
            "m.com": "POST GRADUATION",
            "m.sc": "POST GRADUATION",
            "m.a": "POST GRADUATION",
            "m.b.a": "POST GRADUATION",
            "m.c.a": "POST GRADUATION",
            
            "p.h.d": "P.H.D.",
            "phd": "P.H.D.",
            "doctorate": "P.H.D.",
            "doctor of philosophy": "P.H.D.",
            "ph.d": "P.H.D.",
            "ph.d.": "P.H.D.",
        }
        
        # Check if it's already in correct format
        if education_level in ["LESS THAN 10TH", "PASSED 10TH", "PASSED 12TH", "DIPLOMA", "GRADUATION", "POST GRADUATION", "P.H.D."]:
            return education_level
        
        # Try to find a match
        for key, value in education_mapping.items():
            if level_lower == key.lower():
                return value
        
        # If no exact match, try partial matching
        for key, value in education_mapping.items():
            if key.lower() in level_lower or level_lower in key.lower():
                logger.info(f"Partial match found for education level: '{education_level}' -> '{value}'")
                return value
        
        # Default to "LESS THAN 10TH" for unrecognized values
        logger.warning(f"Unrecognized education level: '{education_level}', defaulting to 'LESS THAN 10TH'")
        return "LESS THAN 10TH"

    def save_gender_B_details(self, gender: str, session_id: str) -> str:
        """
        Save user's gender details

        Args:
            gender: User's gender (Male/Female/Other)
            session_id: Session identifier

        Returns:
            Save result as JSON string
        """
        logger.info(f"save_gender_B_details called with: gender='{gender}', session_id='{session_id}'")
        try:
            # Get user ID from session
            session = SessionManager.get_session_from_db(session_id)
            if not session:
                return "Session not found"

            user_id = session.get("data", {}).get("userId")
            if not user_id:
                return "User ID not found in session"

            # Get mobile number from session
            mobile_number = session.get("data", {}).get("mobileNumber") or session.get("data", {}).get("phoneNumber")

            # Prepare data for API
            details = {
                "gender": gender,
                "mobileNumber": mobile_number,
                "userId": user_id
            }

            # Store the data being sent to the API
            SessionManager.update_session_data_field(session_id, "data.api_requests.save_gender_B_details", {
                "user_id": user_id,
                "details": details.copy()
            })

            # Call API
            result = self.api_client.save_gender_details(user_id, details)

            # Store the API response
            SessionManager.update_session_data_field(session_id, "data.api_responses.save_gender_B_details", result)

            import json
            return json.dumps({
                'status': 'success',
                'message': "Gender saved successfully. process next steps(step 3)",
                'data': result,
                'session_id': session_id
            })

        except Exception as e:
            logger.error(f"Error saving gender details: {e}")
            import json
            return json.dumps({
                'status': 'error',
                'message': f"Error saving gender details: {str(e)}"
            })<|MERGE_RESOLUTION|>--- conflicted
+++ resolved
@@ -3320,28 +3320,6 @@
                             elif selected_lender == "FINDOC" and lender_decision == "APPROVED":
                                 return f"""Great news! 🥳 Patient {patient_name} is **APPROVED** ✅ for a no-cost EMI payment plan.
 
-<<<<<<< HEAD
-                # Use the new centralized decision logic
-                decision_result = self._determine_loan_decision(session_id, profile_link, fibe_link_to_display)
-                decision_status = decision_result["status"]
-                link_to_display = decision_result["link"]
-                is_bureau_approved = decision_result.get("is_bureau_approved", False)
-                is_bureau_income_verification = decision_result.get("is_bureau_income_verification", False)
-                
-                # Get patient name from session data
-                patient_name = session.get("data", {}).get("fullName", "")
-                if not patient_name:
-                    # Try to get from ocr_result if fullName is not available
-                    ocr_result = session.get("data", {}).get("ocr_result", {})
-                    patient_name = ocr_result.get("name", "")
-                
-                if decision_status == "INCOME_VERIFICATION_REQUIRED":
-                    if is_bureau_income_verification:
-                        # When bureau decision is INCOME_VERIFICATION_REQUIRED, use the specific bank statement link
-                        bank_statement_link = f"https://carepay.money/patient/digibankstatement/{user_id}"
-                        logger.info(f"Session {session_id}: Using bureau income verification flow with bank statement link: {bank_statement_link}")
-                        return f"""Patient {patient_name} has a fair chance of approval, we need their last 3 months' bank statement to assess their application.
-=======
 You are just 5 steps away from the disbursal.
 
 Continue with payment plan selection."""
@@ -3350,7 +3328,6 @@
                                 bank_statement_link = f"https://carepay.money/patient/digibankstatement/{user_id}"
                                 logger.info(f"Session {session_id}: Using FINDOC income verification flow with bank statement link: {bank_statement_link}")
                                 return f"""Patient {patient_name} has a fair chance of approval, we need their last 3 months' bank statement to assess their application.
->>>>>>> 02823a6f
 
 Upload bank statement by clicking on the link below.
 
