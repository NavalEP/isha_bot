import logging
from django.http import HttpResponse
from django.views.decorators.csrf import csrf_exempt
from django.utils.decorators import method_decorator
from rest_framework.views import APIView
from rest_framework.parsers import MultiPartParser, FormParser
from rest_framework.response import Response
from rest_framework import status
from cpapp.services.loan_api_client import LoanAPIClient

logger = logging.getLogger(__name__)

class BaseLoanAPIView(APIView):
    """Base class for loan API views with common functionality"""
    
    def __init__(self, **kwargs):
        super().__init__(**kwargs)
        self.api_client = LoanAPIClient()

class GetQrCodeView(BaseLoanAPIView):
    """Get QR code for doctor"""
    
    def get(self, request):
        doctor_id = request.GET.get('doctorId')
        if not doctor_id:
            return Response({
                'status': 400,
                'message': 'doctorId parameter is required'
            }, status=status.HTTP_400_BAD_REQUEST)
        
        result = self.api_client.get_qr_code(doctor_id)
        
        if result and result.get('status') == 200:
            return Response({
                'status': 200,
                'data': result.get('data'),
                'attachment': None,
                'message': 'QR code retrieved successfully'
            })
        
        return Response({
            'status': 500,
            'data': None,
            'attachment': None,
            'message': 'Failed to get QR code'
        }, status=status.HTTP_500_INTERNAL_SERVER_ERROR)

class ActivitiesLogView(BaseLoanAPIView):
    """Get activities log for user"""
    
    def get(self, request):
        user_id = request.GET.get('userId')
        if not user_id:
            return Response({
                'status': 400,
                'message': 'userId parameter is required'
            }, status=status.HTTP_400_BAD_REQUEST)
        
        result = self.api_client.get_activities_log(user_id)
        
        if result and result.get('status') == 200:
            return Response({
                'status': 200,
                'data': result.get('data', []),
                'attachment': None,
                'message': 'Activities log retrieved successfully'
            })
        
        return Response({
            'status': 500,
            'data': [],
            'attachment': None,
            'message': 'Failed to get activities log'
        }, status=status.HTTP_500_INTERNAL_SERVER_ERROR)

class AssignedProductView(BaseLoanAPIView):
    """Get assigned product for user"""
    
    def get(self, request):
        user_id = request.GET.get('userId')
        if not user_id:
            return Response({
                'status': 400,
                'message': 'userId parameter is required'
            }, status=status.HTTP_400_BAD_REQUEST)
        
        result = self.api_client.get_assigned_product(user_id)
        
        if result and result.get('status') == 200:
            return Response({
                'status': 200,
                'data': result.get('data'),
                'attachment': None,
                'message': 'Assigned product retrieved successfully'
            })
        
        return Response({
            'status': 404,
            'data': None,
            'attachment': None,
            'message': 'No assigned product found'
        }, status=status.HTTP_404_NOT_FOUND)

class BureauDecisionView(BaseLoanAPIView):
    """Get bureau decision for loan"""
    
    def get(self, request):
        loan_id = request.GET.get('loanId')
        if not loan_id:
            return Response({
                'status': 400,
                'message': 'loanId parameter is required'
            }, status=status.HTTP_400_BAD_REQUEST)
        
        result = self.api_client.get_bureau_decision(loan_id)
        
        if result and result.get('status') == 200:
            return Response({
                'status': 200,
                'data': result.get('data'),
                'attachment': None,
                'message': 'Bureau decision retrieved successfully'
            })
        
        return Response({
            'status': 500,
            'data': None,
            'attachment': None,
            'message': 'Failed to get bureau decision'
        }, status=status.HTTP_500_INTERNAL_SERVER_ERROR)

class DisburseDetailReportView(BaseLoanAPIView):
    """Get disbursal report for user"""
    
    def get(self, request):
        user_id = request.GET.get('userId')
        if not user_id:
            return Response({
                'status': 400,
                'message': 'userId parameter is required'
            }, status=status.HTTP_400_BAD_REQUEST)
        
        response = self.api_client.get_disburse_detail_report(user_id)
        
        if response and response.status_code == 200:
            # Create response with PDF content
            http_response = HttpResponse(
                response.content,
                content_type='application/pdf'
            )
            http_response['Content-Disposition'] = f'attachment; filename="disbursal-report-{user_id}.pdf"'
            return http_response
        
        return Response({
            'status': 500,
            'data': None,
            'attachment': None,
            'message': 'Failed to download disbursal report'
        }, status=status.HTTP_500_INTERNAL_SERVER_ERROR)

@method_decorator(csrf_exempt, name='dispatch')
class UploadDocumentsView(APIView):
    """Upload documents (prescriptions, etc.)"""
    
    parser_classes = (MultiPartParser, FormParser)
    authentication_classes = []  # Disable authentication for file uploads
    permission_classes = []  # Disable permissions
    
    def __init__(self, **kwargs):
        super().__init__(**kwargs)
        self.api_client = LoanAPIClient()
    
    def post(self, request):
        try:
            logger.info("UploadDocumentsView: Starting file upload process")
            
            file = request.FILES.get('file')
            user_id = request.POST.get('userId')
            file_type = request.POST.get('type', 'img')
            file_name = request.POST.get('fileName', 'treatmentProof')
            
            logger.info(f"UploadDocumentsView: Received data - user_id: {user_id}, file_type: {file_type}, file_name: {file_name}")
            logger.info(f"UploadDocumentsView: File received: {file.name if file else 'None'}")
            
            if not file or not user_id:
                logger.error("UploadDocumentsView: Missing file or userId")
                return Response({
                    'status': 400,
                    'message': 'file and userId are required'
                }, status=status.HTTP_400_BAD_REQUEST)
            
            # Reset file pointer to beginning
            file.seek(0)
            
            logger.info("UploadDocumentsView: Calling API client upload_documents")
            result = self.api_client.upload_documents(
                file=file,
                user_id=user_id,
                file_type=file_type,
                file_name_param=file_name
            )
            
            logger.info(f"UploadDocumentsView: API client result: {result}")
            
            if result and (result.get('status') == 200 or result.get('status') == '200' or result.get('message') == 'success'):
                logger.info("UploadDocumentsView: Upload successful")
                return Response({
                    'status': 200,
                    'data': result.get('data', ''),
                    'attachment': None,
                    'message': 'Document uploaded successfully'
                })
            
            logger.error(f"UploadDocumentsView: Upload failed - result: {result}")
            return Response({
                'status': 500,
                'data': None,
                'attachment': None,
                'message': result.get('message', 'Failed to upload document')
            }, status=status.HTTP_500_INTERNAL_SERVER_ERROR)
            
        except Exception as e:
            logger.error(f"UploadDocumentsView: Exception occurred: {str(e)}")
            logger.error(f"UploadDocumentsView: Exception type: {type(e).__name__}")
            import traceback
            logger.error(f"UploadDocumentsView: Traceback: {traceback.format_exc()}")
            return Response({
                'status': 500,
                'data': None,
                'attachment': None,
                'message': f'Failed to upload document: {str(e)}'
            }, status=status.HTTP_500_INTERNAL_SERVER_ERROR)

class LoanTransactionsView(BaseLoanAPIView):
    """Get loan transactions for doctor"""
    
    def get(self, request):
        doctor_id = request.GET.get('doctorId', '')
<<<<<<< HEAD
=======
       
>>>>>>> a55d038e
        clinic_name = request.GET.get('clinicName', '')
        start_date = request.GET.get('startDate', '')
        end_date = request.GET.get('endDate', '')
        loan_status = request.GET.get('loanStatus', '')
        
        result = self.api_client.get_loan_transactions(
            doctor_id=doctor_id,
            clinic_name=clinic_name,
            start_date=start_date,
            end_date=end_date,
            loan_status=loan_status
        )
        
        if result and result.get('status') == 200:
            return Response({
                'status': 200,
                'data': result.get('data', []),
                'attachment': None,
                'message': 'Loan transactions retrieved successfully'
            })
        
        return Response({
            'status': 404,
            'data': [],
            'attachment': None,
            'message': result.get('message', 'No loan transactions found')
        }, status=status.HTTP_404_NOT_FOUND)

class MatchingEmiPlansView(BaseLoanAPIView):
    """Get matching EMI plans for user and loan"""
    
    def get(self, request):
        user_id = request.GET.get('userId')
        loan_id = request.GET.get('loanId')
        
        if not user_id or not loan_id:
            return Response({
                'status': 400,
                'message': 'userId and loanId parameters are required'
            }, status=status.HTTP_400_BAD_REQUEST)
        
        try:
            result = self.api_client.get_matching_emi_plans(user_id, loan_id)
            
            return Response({
                'status': 200,
                'data': result,
                'attachment': None,
                'message': 'EMI plans retrieved successfully'
            })
            
        except Exception as e:
            logger.error(f"Error getting matching EMI plans: {str(e)}")
            return Response({
                'status': 500,
                'data': {
                    'plans': [],
                    'hasMatchingProduct': False,
                    'isApproved': False,
                    'assignedProductFailed': True
                },
                'attachment': None,
                'message': 'Failed to get matching EMI plans'
            }, status=status.HTTP_500_INTERNAL_SERVER_ERROR)

class LoanCountAndAmountView(BaseLoanAPIView):
    """Get loan count and amount statistics for doctor"""
    
    def get(self, request):
        doctor_id = request.GET.get('doctorId')
        if not doctor_id:
            return Response({
                'status': 400,
                'message': 'doctorId parameter is required'
            }, status=status.HTTP_400_BAD_REQUEST)
        
        # Get optional parameters
        clinic_name = request.GET.get('clinicName', '')
        start_date = request.GET.get('startDate', '')
        end_date = request.GET.get('endDate', '')
        
        result = self.api_client.get_loan_count_and_amount_for_doctor(
            doctor_id=doctor_id,
            clinic_name=clinic_name,
            start_date=start_date,
            end_date=end_date
        )
        
        if result and result.get('status') == 200:
            return Response({
                'status': 200,
                'data': result.get('data', {}),
                'attachment': None,
                'message': 'Loan count and amount statistics retrieved successfully'
            })
        
        return Response({
            'status': 500,
            'data': {
                'total_loan_amount': 0,
                'pending_count': 0,
                'expired_count': 0,
                'total_applied': 0,
                'expired_amount': 0,
                'disbursed_count': 0,
                'approved_amount': 0,
                'rejected_amount': 0,
                'disbursed_amount': 0,
                'rejected_count': 0,
                'approved_count': 0,
                'pending_amount': 0
            },
            'attachment': None,
            'message': result.get('message', 'Failed to fetch loan count and amount statistics')
        }, status=status.HTTP_500_INTERNAL_SERVER_ERROR)

class UserLoanStatusView(BaseLoanAPIView):
    """Get user loan status"""
    
    def get(self, request):
        loan_id = request.GET.get('loanId')
        if not loan_id:
            return Response({
                'status': 400,
                'message': 'loanId parameter is required'
            }, status=status.HTTP_400_BAD_REQUEST)
        
        result = self.api_client.get_user_loan_status(loan_id)
        
        if result and result.get('status') == 200:
            return Response({
                'status': 200,
                'data': result.get('data', []),
                'attachment': None,
                'message': 'User loan status retrieved successfully'
            })
        
        return Response({
            'status': 500,
            'data': [],
            'attachment': None,
            'message': result.get('message', 'Failed to fetch user loan status')
        }, status=status.HTTP_500_INTERNAL_SERVER_ERROR)

class GetAllChildClinicsView(BaseLoanAPIView):
    """Get all child clinics for a doctor"""
    
    def get(self, request):
        doctor_id = request.GET.get('doctorId')
        if not doctor_id:
            return Response({
                'status': 400,
                'message': 'doctorId parameter is required'
            }, status=status.HTTP_400_BAD_REQUEST)
        
        result = self.api_client.get_all_child_clinics(doctor_id)
        
        if result and result.get('status') == 200:
            return Response({
                'status': 200,
                'data': result.get('data', []),
                'attachment': None,
                'message': 'Child clinics retrieved successfully'
            })
        
        return Response({
            'status': 500,
            'data': [],
            'attachment': None,
            'message': result.get('message', 'Failed to fetch child clinics')
        }, status=status.HTTP_500_INTERNAL_SERVER_ERROR)

class GetDoctorDashboardDataView(BaseLoanAPIView):
    """Get doctor dashboard data including leads, approval rates, and statistics"""
    
    def get(self, request):
        doctor_id = request.GET.get('doctorId')
        start_date = request.GET.get('startDate', '')
        end_date = request.GET.get('endDate', '')
        
        if not doctor_id:
            return Response({
                'status': 400,
                'message': 'doctorId parameter is required'
            }, status=status.HTTP_400_BAD_REQUEST)
        
        try:
            result = self.api_client.get_doctor_dashboard_data(doctor_id, start_date, end_date)
            
            if result and result.get('status') == 200:
                return Response({
                    'status': 200,
                    'data': result.get('data', {}),
                    'attachment': None,
                    'message': 'Doctor dashboard data retrieved successfully'
                })
            
            # Handle error cases
            error_message = result.get('message', 'Failed to fetch doctor dashboard data') if result else 'No response from external API'
            logger.error(f"Error fetching doctor dashboard data for doctor {doctor_id}: {error_message}")
            
            return Response({
                'status': 500,
                'data': None,
                'attachment': None,
                'message': error_message
            }, status=status.HTTP_500_INTERNAL_SERVER_ERROR)
            
        except Exception as e:
            logger.error(f"Exception in get_doctor_dashboard_data for doctor {doctor_id}: {str(e)}")
            return Response({
                'status': 500,
                'data': None,
                'attachment': None,
                'message': f'Internal server error: {str(e)}'
            }, status=status.HTTP_500_INTERNAL_SERVER_ERROR)

class GetLoanDetailsByUserIdView(BaseLoanAPIView):
    """Get loan details by user ID"""
    
    def get(self, request):
        user_id = request.GET.get('userId')
        if not user_id:
            return Response({
                'status': 400,
                'message': 'userId parameter is required'
            }, status=status.HTTP_400_BAD_REQUEST)
        
        try:
            result = self.api_client.get_loan_details_by_user_id(user_id)
            
            if result and result.get('status') == 200:
                return Response({
                    'status': 200,
                    'data': result.get('data', {}),
                    'attachment': None,
                    'message': 'Loan details retrieved successfully'
                })
            
            # Handle 404 case specifically
            if result and result.get('status') == 404:
                return Response({
                    'status': 404,
                    'data': None,
                    'attachment': None,
                    'message': result.get('message', 'Loan details not found')
                }, status=status.HTTP_404_NOT_FOUND)
            
            # Handle other error cases
            error_message = result.get('message', 'Failed to fetch loan details') if result else 'No response from external API'
            logger.error(f"Error fetching loan details for user {user_id}: {error_message}")
            
            return Response({
                'status': 500,
                'data': None,
                'attachment': None,
                'message': error_message
            }, status=status.HTTP_500_INTERNAL_SERVER_ERROR)
            
        except Exception as e:
            logger.error(f"Exception in get_loan_details_by_user_id for user {user_id}: {str(e)}")
            return Response({
                'status': 500,
                'data': None,
                'attachment': None,
                'message': f'Internal server error: {str(e)}'
            }, status=status.HTTP_500_INTERNAL_SERVER_ERROR)

class GetDoctorProfileDetailsView(BaseLoanAPIView):
    """Get clinic name by doctor ID"""
    
    def get(self, request):
        doctor_id = request.GET.get('doctorId')
        if not doctor_id:
            return Response({
                'status': 400,
                'message': 'doctorId parameter is required'
            }, status=status.HTTP_400_BAD_REQUEST)
        
        try:
            clinic_name = self.api_client.get_doctor_profile_details(doctor_id)
            
            if clinic_name:
                return Response({
                    'status': 200,
                    'data': {
                        'clinicName': clinic_name,
                        'doctorId': doctor_id
                    },
                    'attachment': None,
                    'message': 'Clinic name retrieved successfully'
                })
            
            # Handle case when clinic name is not found
            return Response({
                'status': 404,
                'data': None,
                'attachment': None,
                'message': 'Clinic name not found for the provided doctor ID'
            }, status=status.HTTP_404_NOT_FOUND)
            
        except Exception as e:
            logger.error(f"Exception in get_doctor_profile_details for doctor {doctor_id}: {str(e)}")
            return Response({
                'status': 500,
                'data': None,
                'attachment': None,
                'message': f'Internal server error: {str(e)}'
            }, status=status.HTTP_500_INTERNAL_SERVER_ERROR)<|MERGE_RESOLUTION|>--- conflicted
+++ resolved
@@ -236,10 +236,7 @@
     
     def get(self, request):
         doctor_id = request.GET.get('doctorId', '')
-<<<<<<< HEAD
-=======
        
->>>>>>> a55d038e
         clinic_name = request.GET.get('clinicName', '')
         start_date = request.GET.get('startDate', '')
         end_date = request.GET.get('endDate', '')
